import base64
<<<<<<< HEAD
import inspect
=======
import uuid
from contextlib import asynccontextmanager
from authlib.integrations.starlette_client import OAuth
from authlib.oidc.core import UserInfo
>>>>>>> 693dc310
import json
import logging
import mimetypes
import os
import shutil
import sys
import time
import uuid
from contextlib import asynccontextmanager
from typing import Optional

import aiohttp
import requests
from authlib.integrations.starlette_client import OAuth
from authlib.oidc.core import UserInfo
from fastapi import FastAPI, Request, Depends, status, UploadFile, File, Form
from fastapi import HTTPException
from fastapi.middleware.cors import CORSMiddleware
from fastapi.responses import JSONResponse
from fastapi.staticfiles import StaticFiles
from pydantic import BaseModel
from sqlalchemy import text
from starlette.exceptions import HTTPException as StarletteHTTPException
from starlette.middleware.base import BaseHTTPMiddleware
from starlette.middleware.sessions import SessionMiddleware
from starlette.responses import StreamingResponse, Response, RedirectResponse

from apps.audio.main import app as audio_app
from apps.filter.main import app as filter_app, filter_message, app_start
from apps.images.main import app as images_app
from apps.ollama.main import (
    app as ollama_app,
    get_all_models as get_ollama_models,
    generate_openai_chat_completion as generate_ollama_chat_completion,
)
from apps.openai.main import (
    app as openai_app,
    get_all_models as get_openai_models,
    generate_chat_completion as generate_openai_chat_completion,
)
from apps.rag.main import app as rag_app
from apps.rag.utils import get_rag_context, rag_template
from apps.socket.main import app as socket_app, get_event_emitter, get_event_call
from apps.webui.internal.db import Session
from apps.webui.main import (
    app as webui_app,
    get_pipe_models,
    generate_function_chat_completion,
)
from apps.webui.models.auths import Auths
from apps.webui.models.functions import Functions
from apps.webui.models.models import Models
from apps.webui.models.users import Users, UserModel
from apps.webui.models.users import change_init_background_random_image_url
from apps.webui.routers.users import change_background_random_image_url
from apps.webui.utils import load_function_module_by_id
from config import (
    run_migrations,
    WEBUI_NAME,
    WEBUI_URL,
    WEBUI_AUTH,
    ENV,
    VERSION,
    MODEL_STATUS,
    LOBECHAT_URL,
    MIDJOURNEY_URL,
    CHANGELOG,
    FRONTEND_BUILD_DIR,
    CACHE_DIR,
    STATIC_DIR,
    DEFAULT_LOCALE,
    ENABLE_OPENAI_API,
    ENABLE_OLLAMA_API,
    ENABLE_MODEL_FILTER,
    MODEL_FILTER_LIST,
    GLOBAL_LOG_LEVEL,
    SRC_LOG_LEVELS,
    WEBHOOK_URL,
    ENABLE_ADMIN_EXPORT,
    WEBUI_BUILD_HASH,
    TASK_MODEL,
    TASK_MODEL_EXTERNAL,
    TITLE_GENERATION_PROMPT_TEMPLATE,
    SEARCH_QUERY_GENERATION_PROMPT_TEMPLATE,
    SEARCH_QUERY_PROMPT_LENGTH_THRESHOLD,
    TOOLS_FUNCTION_CALLING_PROMPT_TEMPLATE,
    BACKGROUND_RANDOM_IMAGE_URL,
    SAFE_MODE,
    OAUTH_PROVIDERS,
    ENABLE_OAUTH_SIGNUP,
    OAUTH_MERGE_ACCOUNTS_BY_EMAIL,
    WEBUI_SECRET_KEY,
    WEBUI_SESSION_COOKIE_SAME_SITE,
    WEBUI_SESSION_COOKIE_SECURE,
    ENABLE_ADMIN_CHAT_ACCESS,
    AppConfig,
    CORS_ALLOW_ORIGIN,
)
from constants import ERROR_MESSAGES, WEBHOOK_MESSAGES, TASKS
from utils.misc import (
    get_last_user_message,
    add_or_update_system_message,
    prepend_to_first_user_message_content,
    parse_duration,
)
from utils.task import (
    title_generation_template,
    search_query_generation_template,
    tools_function_calling_generation_template,
)
from utils.tools import get_tools
from utils.utils import (
    decode_token,
)
from utils.utils import (
    get_admin_user,
    get_verified_user,
    get_current_user,
    get_http_authorization_cred,
    get_password_hash,
    create_token,
)
from utils.webhook import post_webhook

if SAFE_MODE:
    print("SAFE MODE ENABLED")
    Functions.deactivate_all_functions()

logging.basicConfig(stream=sys.stdout, level=GLOBAL_LOG_LEVEL)
log = logging.getLogger(__name__)
log.setLevel(SRC_LOG_LEVELS["MAIN"])


class SPAStaticFiles(StaticFiles):
    async def get_response(self, path: str, scope):
        try:
            return await super().get_response(path, scope)
        except (HTTPException, StarletteHTTPException) as ex:
            if ex.status_code == 404:
                return await super().get_response("index.html", scope)
            else:
                raise ex


print(
    rf"""
  ___                    __        __   _     _   _ ___ 
 / _ \ _ __   ___ _ __   \ \      / /__| |__ | | | |_ _|
| | | | '_ \ / _ \ '_ \   \ \ /\ / / _ \ '_ \| | | || | 
| |_| | |_) |  __/ | | |   \ V  V /  __/ |_) | |_| || | 
 \___/| .__/ \___|_| |_|    \_/\_/ \___|_.__/ \___/|___|
      |_|                                               

      
v{VERSION} - building the best open-source AI user interface.
{f"Commit: {WEBUI_BUILD_HASH}" if WEBUI_BUILD_HASH != "dev-build" else ""}
https://github.com/open-webui/open-webui
"""
)


@asynccontextmanager
async def lifespan(app: FastAPI):
    run_migrations()
    await app_start()
    yield


app = FastAPI(
    docs_url="/docs" if ENV == "dev" else None, redoc_url=None, lifespan=lifespan
)

app.state.config = AppConfig()

app.state.config.ENABLE_OPENAI_API = ENABLE_OPENAI_API
app.state.config.ENABLE_OLLAMA_API = ENABLE_OLLAMA_API

app.state.config.ENABLE_MODEL_FILTER = ENABLE_MODEL_FILTER
app.state.config.MODEL_FILTER_LIST = MODEL_FILTER_LIST

app.state.config.WEBHOOK_URL = WEBHOOK_URL

app.state.config.TASK_MODEL = TASK_MODEL
app.state.config.TASK_MODEL_EXTERNAL = TASK_MODEL_EXTERNAL
app.state.config.TITLE_GENERATION_PROMPT_TEMPLATE = TITLE_GENERATION_PROMPT_TEMPLATE
app.state.config.SEARCH_QUERY_GENERATION_PROMPT_TEMPLATE = (
    SEARCH_QUERY_GENERATION_PROMPT_TEMPLATE
)
app.state.config.SEARCH_QUERY_PROMPT_LENGTH_THRESHOLD = (
    SEARCH_QUERY_PROMPT_LENGTH_THRESHOLD
)
app.state.config.TOOLS_FUNCTION_CALLING_PROMPT_TEMPLATE = (
    TOOLS_FUNCTION_CALLING_PROMPT_TEMPLATE
)
app.state.config.BACKGROUND_RANDOM_IMAGE_URL = BACKGROUND_RANDOM_IMAGE_URL

change_background_random_image_url(app.state.config.BACKGROUND_RANDOM_IMAGE_URL)
change_init_background_random_image_url(app.state.config.BACKGROUND_RANDOM_IMAGE_URL)
app.state.MODELS = {}


##################################
#
# ChatCompletion Middleware
#
##################################


def get_task_model_id(default_model_id):
    # Set the task model
    task_model_id = default_model_id
    # Check if the user has a custom task model and use that model
    if app.state.MODELS[task_model_id]["owned_by"] == "ollama":
        if (
                app.state.config.TASK_MODEL
                and app.state.config.TASK_MODEL in app.state.MODELS
        ):
            task_model_id = app.state.config.TASK_MODEL
    else:
        if (
                app.state.config.TASK_MODEL_EXTERNAL
                and app.state.config.TASK_MODEL_EXTERNAL in app.state.MODELS
        ):
            task_model_id = app.state.config.TASK_MODEL_EXTERNAL

    return task_model_id


def get_filter_function_ids(model):
    def get_priority(function_id):
        function = Functions.get_function_by_id(function_id)
        if function is not None and hasattr(function, "valves"):
            # TODO: Fix FunctionModel
            return (function.valves if function.valves else {}).get("priority", 0)
        return 0

    filter_ids = [function.id for function in Functions.get_global_filter_functions()]
    if "info" in model and "meta" in model["info"]:
        filter_ids.extend(model["info"]["meta"].get("filterIds", []))
        filter_ids = list(set(filter_ids))

    enabled_filter_ids = [
        function.id
        for function in Functions.get_functions_by_type("filter", active_only=True)
    ]

    filter_ids = [
        filter_id for filter_id in filter_ids if filter_id in enabled_filter_ids
    ]

    filter_ids.sort(key=get_priority)
    return filter_ids


async def chat_completion_filter_functions_handler(body, model, extra_params):
    skip_files = None

    filter_ids = get_filter_function_ids(model)
    for filter_id in filter_ids:
        filter = Functions.get_function_by_id(filter_id)
        if not filter:
            continue

        if filter_id in webui_app.state.FUNCTIONS:
            function_module = webui_app.state.FUNCTIONS[filter_id]
        else:
            function_module, _, _ = load_function_module_by_id(filter_id)
            webui_app.state.FUNCTIONS[filter_id] = function_module

        # Check if the function has a file_handler variable
        if hasattr(function_module, "file_handler"):
            skip_files = function_module.file_handler

        if hasattr(function_module, "valves") and hasattr(function_module, "Valves"):
            valves = Functions.get_function_valves_by_id(filter_id)
            function_module.valves = function_module.Valves(
                **(valves if valves else {})
            )

        if not hasattr(function_module, "inlet"):
            continue

        try:
            inlet = function_module.inlet

            # Get the signature of the function
            sig = inspect.signature(inlet)
            params = {"body": body} | {
                k: v
                for k, v in {
                    **extra_params,
                    "__model__": model,
                    "__id__": filter_id,
                }.items()
                if k in sig.parameters
            }

            if "__user__" in params and hasattr(function_module, "UserValves"):
                try:
                    params["__user__"]["valves"] = function_module.UserValves(
                        **Functions.get_user_valves_by_id_and_user_id(
                            filter_id, params["__user__"]["id"]
                        )
                    )
                except Exception as e:
                    print(e)

            if inspect.iscoroutinefunction(inlet):
                body = await inlet(**params)
            else:
                body = inlet(**params)

        except Exception as e:
            print(f"Error: {e}")
            raise e

    if skip_files and "files" in body.get("metadata", {}):
        del body["metadata"]["files"]

    return body, {}


def get_tools_function_calling_payload(messages, task_model_id, content):
    user_message = get_last_user_message(messages)
    history = "\n".join(
        f"{message['role'].upper()}: \"\"\"{message['content']}\"\"\""
        for message in messages[::-1][:4]
    )

    prompt = f"History:\n{history}\nQuery: {user_message}"

    return {
        "model": task_model_id,
        "messages": [
            {"role": "system", "content": content},
            {"role": "user", "content": f"Query: {prompt}"},
        ],
        "stream": False,
        "metadata": {"task": str(TASKS.FUNCTION_CALLING)},
    }


async def get_content_from_response(response) -> Optional[str]:
    content = None
    if hasattr(response, "body_iterator"):
        async for chunk in response.body_iterator:
            data = json.loads(chunk.decode("utf-8"))
            content = data["choices"][0]["message"]["content"]

        # Cleanup any remaining background tasks if necessary
        if response.background is not None:
            await response.background()
    else:
        content = response["choices"][0]["message"]["content"]
    return content


async def chat_completion_tools_handler(
        body: dict, user: UserModel, extra_params: dict
) -> tuple[dict, dict]:
    # If tool_ids field is present, call the functions
    metadata = body.get("metadata", {})

    tool_ids = metadata.get("tool_ids", None)
    log.debug(f"{tool_ids=}")
    if not tool_ids:
        return body, {}

    skip_files = False
    contexts = []
    citations = []

    task_model_id = get_task_model_id(body["model"])
    tools = get_tools(
        webui_app,
        tool_ids,
        user,
        {
            **extra_params,
            "__model__": app.state.MODELS[task_model_id],
            "__messages__": body["messages"],
            "__files__": metadata.get("files", []),
        },
    )
    log.info(f"{tools=}")

    specs = [tool["spec"] for tool in tools.values()]
    tools_specs = json.dumps(specs)

    tools_function_calling_prompt = tools_function_calling_generation_template(
        app.state.config.TOOLS_FUNCTION_CALLING_PROMPT_TEMPLATE, tools_specs
    )
    log.info(f"{tools_function_calling_prompt=}")
    payload = get_tools_function_calling_payload(
        body["messages"], task_model_id, tools_function_calling_prompt
    )

    try:
        payload = filter_pipeline(payload, user)
    except Exception as e:
        raise e

    try:
        response = await generate_chat_completions(form_data=payload, user=user)
        log.debug(f"{response=}")
        content = await get_content_from_response(response)
        log.debug(f"{content=}")

        if not content:
            return body, {}

        result = json.loads(content)

        tool_function_name = result.get("name", None)
        if tool_function_name not in tools:
            return body, {}

        tool_function_params = result.get("parameters", {})

        try:
            tool_output = await tools[tool_function_name]["callable"](
                **tool_function_params
            )
        except Exception as e:
            tool_output = str(e)

        if tools[tool_function_name]["citation"]:
            citations.append(
                {
                    "source": {
                        "name": f"TOOL:{tools[tool_function_name]['toolkit_id']}/{tool_function_name}"
                    },
                    "document": [tool_output],
                    "metadata": [{"source": tool_function_name}],
                }
            )
        if tools[tool_function_name]["file_handler"]:
            skip_files = True

        if isinstance(tool_output, str):
            contexts.append(tool_output)

    except Exception as e:
        log.exception(f"Error: {e}")
        content = None

    log.debug(f"tool_contexts: {contexts}")

    if skip_files and "files" in body.get("metadata", {}):
        del body["metadata"]["files"]

    return body, {"contexts": contexts, "citations": citations}


async def chat_completion_files_handler(body) -> tuple[dict, dict[str, list]]:
    contexts = []
    citations = []

    if files := body.get("metadata", {}).get("files", None):
        contexts, citations = get_rag_context(
            files=files,
            messages=body["messages"],
            embedding_function=rag_app.state.EMBEDDING_FUNCTION,
            k=rag_app.state.config.TOP_K,
            reranking_function=rag_app.state.sentence_transformer_rf,
            r=rag_app.state.config.RELEVANCE_THRESHOLD,
            hybrid_search=rag_app.state.config.ENABLE_RAG_HYBRID_SEARCH,
        )

        log.debug(f"rag_contexts: {contexts}, citations: {citations}")

    return body, {"contexts": contexts, "citations": citations}


def is_chat_completion_request(request):
    return request.method == "POST" and any(
        endpoint in request.url.path
        for endpoint in ["/ollama/api/chat", "/chat/completions"]
    )


async def get_body_and_model_and_user(request):
    # Read the original request body
    body = await request.body()
    body_str = body.decode("utf-8")
    body = json.loads(body_str) if body_str else {}

    model_id = body["model"]
    if model_id not in app.state.MODELS:
        raise Exception("Model not found")
    model = app.state.MODELS[model_id]

    user = get_current_user(
        request,
        get_http_authorization_cred(request.headers.get("Authorization")),
    )

    return body, model, user


class ChatCompletionMiddleware(BaseHTTPMiddleware):
    async def dispatch(self, request: Request, call_next):
        if not is_chat_completion_request(request):
            return await call_next(request)
        log.debug(f"request.url.path: {request.url.path}")

        try:
            body, model, user = await get_body_and_model_and_user(request)
        except Exception as e:
            return JSONResponse(
                status_code=status.HTTP_400_BAD_REQUEST,
                content={"detail": str(e)},
            )

        metadata = {
            "chat_id": body.pop("chat_id", None),
            "message_id": body.pop("id", None),
            "session_id": body.pop("session_id", None),
            "tool_ids": body.get("tool_ids", None),
            "files": body.get("files", None),
        }
        body["metadata"] = metadata

        try:
            setting_enableFileUpdateBase64 = user.settings.ui.get("enableFileUpdateBase64", False)
        except AttributeError:
            setting_enableFileUpdateBase64 = False
            
        extra_params = {
            "__event_emitter__": get_event_emitter(metadata),
            "__event_call__": get_event_call(metadata),
            "__user__": {
                "id": user.id,
                "email": user.email,
                "name": user.name,
                "role": user.role,
                "enableFileUpdateBase64": setting_enableFileUpdateBase64 and rag_app.state.config.ENABLE_BASE64,
            },
        }

        # Initialize data_items to store additional data to be sent to the client
        # Initalize contexts and citation
        data_items = []
        contexts = []
        citations = []

        try:
            body, flags = await chat_completion_filter_functions_handler(
                body, model, extra_params
            )
        except Exception as e:
            return JSONResponse(
                status_code=status.HTTP_400_BAD_REQUEST,
                content={"detail": str(e)},
            )

        metadata = {
            **metadata,
            "tool_ids": body.pop("tool_ids", None),
            "files": body.pop("files", None),
        }
        body["metadata"] = metadata

        try:
            body, flags = await chat_completion_tools_handler(body, user, extra_params)
            contexts.extend(flags.get("contexts", []))
            citations.extend(flags.get("citations", []))
        except Exception as e:
            log.exception(e)

        try:
            body, flags = await chat_completion_files_handler(body)
            contexts.extend(flags.get("contexts", []))
            citations.extend(flags.get("citations", []))
        except Exception as e:
            log.exception(e)

        # If context is not empty, insert it into the messages
        if len(contexts) > 0:
            context_string = "/n".join(contexts).strip()
            prompt = get_last_user_message(body["messages"])
            if prompt is None:
                raise Exception("No user message found")
            # Workaround for Ollama 2.0+ system prompt issue
            # TODO: replace with add_or_update_system_message
            if model["owned_by"] == "ollama":
                body["messages"] = prepend_to_first_user_message_content(
                    rag_template(
                        rag_app.state.config.RAG_TEMPLATE, context_string, prompt
                    ),
                    body["messages"],
                )
            else:
                body["messages"] = add_or_update_system_message(
                    rag_template(
                        rag_app.state.config.RAG_TEMPLATE, context_string, prompt
                    ),
                    body["messages"],
                )

        # If there are citations, add them to the data_items
        if len(citations) > 0:
            data_items.append({"citations": citations})

        modified_body_bytes = json.dumps(body).encode("utf-8")
        # Replace the request body with the modified one
        request._body = modified_body_bytes
        # Set custom header to ensure content-length matches new body length
        request.headers.__dict__["_list"] = [
            (b"content-length", str(len(modified_body_bytes)).encode("utf-8")),
            *[(k, v) for k, v in request.headers.raw if k.lower() != b"content-length"],
        ]

        response = await call_next(request)
        if not isinstance(response, StreamingResponse):
            return response

        content_type = response.headers["Content-Type"]
        is_openai = "text/event-stream" in content_type
        is_ollama = "application/x-ndjson" in content_type
        if not is_openai and not is_ollama:
            return response

        def wrap_item(item):
            return f"data: {item}\n\n" if is_openai else f"{item}\n"

        async def stream_wrapper(original_generator, data_items):
            for item in data_items:
                yield wrap_item(json.dumps(item))

            async for data in original_generator:
                yield data

        return StreamingResponse(stream_wrapper(response.body_iterator, data_items))

    async def _receive(self, body: bytes):
        return {"type": "http.request", "body": body, "more_body": False}


app.add_middleware(ChatCompletionMiddleware)


##################################
#
# Pipeline Middleware
#
##################################


def get_sorted_filters(model_id):
    filters = [
        model
        for model in app.state.MODELS.values()
        if "pipeline" in model
           and "type" in model["pipeline"]
           and model["pipeline"]["type"] == "filter"
           and (
                   model["pipeline"]["pipelines"] == ["*"]
                   or any(
               model_id == target_model_id
               for target_model_id in model["pipeline"]["pipelines"]
           )
           )
    ]
    sorted_filters = sorted(filters, key=lambda x: x["pipeline"]["priority"])
    return sorted_filters


def filter_pipeline(payload, user):
    user = {"id": user.id, "email": user.email, "name": user.name, "role": user.role}
    model_id = payload["model"]
    sorted_filters = get_sorted_filters(model_id)

    model = app.state.MODELS[model_id]

    if "pipeline" in model:
        sorted_filters.append(model)

    for filter in sorted_filters:
        r = None
        try:
            urlIdx = filter["urlIdx"]

            url = openai_app.state.config.OPENAI_API_BASE_URLS[urlIdx]
            key = openai_app.state.config.OPENAI_API_KEYS[urlIdx]

            if key == "":
                continue

            headers = {"Authorization": f"Bearer {key}"}
            r = requests.post(
                f"{url}/{filter['id']}/filter/inlet",
                headers=headers,
                json={
                    "user": user,
                    "body": payload,
                },
            )

            r.raise_for_status()
            payload = r.json()
        except Exception as e:
            # Handle connection error here
            print(f"Connection error: {e}")

            if r is not None:
                res = r.json()
                if "detail" in res:
                    raise Exception(r.status_code, res["detail"])

    return payload


class PipelineMiddleware(BaseHTTPMiddleware):
    async def dispatch(self, request: Request, call_next):
        if not is_chat_completion_request(request):
            return await call_next(request)

        log.debug(f"request.url.path: {request.url.path}")

        # Read the original request body
        body = await request.body()
        # Decode body to string
        body_str = body.decode("utf-8")
        # Parse string to JSON
        data = json.loads(body_str) if body_str else {}

        user = get_current_user(
            request,
            get_http_authorization_cred(request.headers["Authorization"]),
        )

        try:
            data = filter_pipeline(data, user)
        except Exception as e:
            return JSONResponse(
                status_code=e.args[0],
                content={"detail": e.args[1]},
            )

        modified_body_bytes = json.dumps(data).encode("utf-8")
        # Replace the request body with the modified one
        request._body = modified_body_bytes
        # Set custom header to ensure content-length matches new body length
        request.headers.__dict__["_list"] = [
            (b"content-length", str(len(modified_body_bytes)).encode("utf-8")),
            *[(k, v) for k, v in request.headers.raw if k.lower() != b"content-length"],
        ]

        response = await call_next(request)
        return response

    async def _receive(self, body: bytes):
        return {"type": "http.request", "body": body, "more_body": False}


app.add_middleware(PipelineMiddleware)

app.add_middleware(
    CORSMiddleware,
    allow_origins=CORS_ALLOW_ORIGIN,
    allow_credentials=True,
    allow_methods=["*"],
    allow_headers=["*"],
)


@app.middleware("http")
async def commit_session_after_request(request: Request, call_next):
    response = await call_next(request)
    log.debug("Commit session after request")
    Session.commit()
    return response


@app.middleware("http")
async def check_url(request: Request, call_next):
    if len(app.state.MODELS) == 0:
        await get_all_models()
    else:
        pass

    start_time = int(time.time())
    response = await call_next(request)
    process_time = int(time.time()) - start_time
    response.headers["X-Process-Time"] = str(process_time)

    return response


@app.middleware("http")
async def update_embedding_function(request: Request, call_next):
    response = await call_next(request)
    if "/embedding/update" in request.url.path:
        webui_app.state.EMBEDDING_FUNCTION = rag_app.state.EMBEDDING_FUNCTION
    return response


app.mount("/ws", socket_app)

app.mount("/ollama", ollama_app)
app.mount("/openai", openai_app)

app.mount("/images/api/v1", images_app)
app.mount("/filter/api/v1", filter_app)
app.mount("/audio/api/v1", audio_app)
app.mount("/rag/api/v1", rag_app)

app.mount("/api/v1", webui_app)

webui_app.state.EMBEDDING_FUNCTION = rag_app.state.EMBEDDING_FUNCTION


async def get_all_models():
    # TODO: Optimize this function
    pipe_models = []
    openai_models = []
    ollama_models = []

    pipe_models = await get_pipe_models()

    if app.state.config.ENABLE_OPENAI_API:
        openai_models = await get_openai_models()
        openai_models = openai_models["data"]

    if app.state.config.ENABLE_OLLAMA_API:
        ollama_models = await get_ollama_models()
        ollama_models = [
            {
                "id": model["model"],
                "name": model["name"],
                "object": "model",
                "created": int(time.time()),
                "owned_by": "ollama",
                "ollama": model,
            }
            for model in ollama_models["models"]
        ]

    models = pipe_models + openai_models + ollama_models

    global_action_ids = [
        function.id for function in Functions.get_global_action_functions()
    ]
    enabled_action_ids = [
        function.id
        for function in Functions.get_functions_by_type("action", active_only=True)
    ]

    custom_models = Models.get_all_models()
    for custom_model in custom_models:
        if custom_model.base_model_id is None:
            for model in models:
                if (
                        custom_model.id == model["id"]
                        or custom_model.id == model["id"].split(":")[0]
                ):
                    model["name"] = custom_model.name
                    model["info"] = custom_model.model_dump()

                    action_ids = []
                    if "info" in model and "meta" in model["info"]:
                        action_ids.extend(model["info"]["meta"].get("actionIds", []))

                    model["action_ids"] = action_ids
        else:
            owned_by = "openai"
            pipe = None
            action_ids = []

            for model in models:
                if (
                        custom_model.base_model_id == model["id"]
                        or custom_model.base_model_id == model["id"].split(":")[0]
                ):
                    owned_by = model["owned_by"]
                    if "pipe" in model:
                        pipe = model["pipe"]

                    if "info" in model and "meta" in model["info"]:
                        action_ids.extend(model["info"]["meta"].get("actionIds", []))
                    break

            models.append(
                {
                    "id": custom_model.id,
                    "name": custom_model.name,
                    "object": "model",
                    "created": custom_model.created_at,
                    "owned_by": owned_by,
                    "info": custom_model.model_dump(),
                    "preset": True,
                    **({"pipe": pipe} if pipe is not None else {}),
                    "action_ids": action_ids,
                }
            )

    for model in models:
        action_ids = []
        if "action_ids" in model:
            action_ids = model["action_ids"]
            del model["action_ids"]

        action_ids = action_ids + global_action_ids
        action_ids = list(set(action_ids))
        action_ids = [
            action_id for action_id in action_ids if action_id in enabled_action_ids
        ]

        model["actions"] = []
        for action_id in action_ids:
            action = Functions.get_function_by_id(action_id)
            if action is None:
                raise Exception(f"Action not found: {action_id}")

            if action_id in webui_app.state.FUNCTIONS:
                function_module = webui_app.state.FUNCTIONS[action_id]
            else:
                function_module, _, _ = load_function_module_by_id(action_id)
                webui_app.state.FUNCTIONS[action_id] = function_module

            __webui__ = False
            if hasattr(function_module, "__webui__"):
                __webui__ = function_module.__webui__

            if hasattr(function_module, "actions"):
                actions = function_module.actions
                model["actions"].extend(
                    [
                        {
                            "id": f"{action_id}.{_action['id']}",
                            "name": _action.get(
                                "name", f"{action.name} ({_action['id']})"
                            ),
                            "description": action.meta.description,
                            "icon_url": _action.get(
                                "icon_url", action.meta.manifest.get("icon_url", None)
                            ),
                            **({"__webui__": __webui__} if __webui__ else {}),
                        }
                        for _action in actions
                    ]
                )
            else:
                model["actions"].append(
                    {
                        "id": action_id,
                        "name": action.name,
                        "description": action.meta.description,
                        "icon_url": action.meta.manifest.get("icon_url", None),
                        **({"__webui__": __webui__} if __webui__ else {}),
                    }
                )

    app.state.MODELS = {model["id"]: model for model in models}
    webui_app.state.MODELS = app.state.MODELS

    return models


@app.get("/api/models")
async def get_models(user=Depends(get_verified_user)):
    models = await get_all_models()

    # Filter out filter pipelines
    models = [
        model
        for model in models
        if ("pipeline" not in model or model["pipeline"].get("type", None) != "filter")
           and not model.get("name", "").startswith("mj_")
    ]

    if app.state.config.ENABLE_MODEL_FILTER:
        if user.role != "admin":
            models = list(
                filter(
                    lambda model: model["id"] in app.state.config.MODEL_FILTER_LIST,
                    models,
                )
            )
            return {"data": models}

    return {"data": models}


@app.post("/api/chat/completions")
async def generate_chat_completions(form_data: dict, user=Depends(get_verified_user)):
    model_id = form_data["model"]

    if model_id not in app.state.MODELS:
        raise HTTPException(
            status_code=status.HTTP_404_NOT_FOUND,
            detail="Model not found",
        )

    if app.state.config.ENABLE_MODEL_FILTER:
        if user.role == "user" and model_id not in app.state.config.MODEL_FILTER_LIST:
            raise HTTPException(
                status_code=status.HTTP_403_FORBIDDEN,
                detail="Model not found",
            )

    model = app.state.MODELS[model_id]
    if model.get("pipe"):
        return await generate_function_chat_completion(form_data, user=user)
    if model["owned_by"] == "ollama":
        return await generate_ollama_chat_completion(form_data, user=user)
    else:
        try:
            await filter_message(form_data, user, model)
            return await generate_openai_chat_completion(form_data, user=user)
        except Exception as e:
            raise HTTPException(status_code=503, detail=str(e))


@app.post("/api/chat/completed")
async def chat_completed(form_data: dict, user=Depends(get_verified_user)):
    data = form_data
    model_id = data["model"]
    if model_id not in app.state.MODELS:
        raise HTTPException(
            status_code=status.HTTP_404_NOT_FOUND,
            detail="Model not found",
        )
    model = app.state.MODELS[model_id]

    sorted_filters = get_sorted_filters(model_id)
    if "pipeline" in model:
        sorted_filters = [model] + sorted_filters

    for filter in sorted_filters:
        r = None
        try:
            urlIdx = filter["urlIdx"]

            url = openai_app.state.config.OPENAI_API_BASE_URLS[urlIdx]
            key = openai_app.state.config.OPENAI_API_KEYS[urlIdx]

            if key != "":
                headers = {"Authorization": f"Bearer {key}"}
                r = requests.post(
                    f"{url}/{filter['id']}/filter/outlet",
                    headers=headers,
                    json={
                        "user": {
                            "id": user.id,
                            "name": user.name,
                            "email": user.email,
                            "role": user.role,
                        },
                        "body": data,
                    },
                )

                r.raise_for_status()
                data = r.json()
        except Exception as e:
            # Handle connection error here
            print(f"Connection error: {e}")

            if r is not None:
                try:
                    res = r.json()
                    if "detail" in res:
                        return JSONResponse(
                            status_code=r.status_code,
                            content=res,
                        )
                except Exception:
                    pass

            else:
                pass

    __event_emitter__ = get_event_emitter(
        {
            "chat_id": data["chat_id"],
            "message_id": data["id"],
            "session_id": data["session_id"],
        }
    )

    __event_call__ = get_event_call(
        {
            "chat_id": data["chat_id"],
            "message_id": data["id"],
            "session_id": data["session_id"],
        }
    )

    def get_priority(function_id):
        function = Functions.get_function_by_id(function_id)
        if function is not None and hasattr(function, "valves"):
            # TODO: Fix FunctionModel to include vavles
            return (function.valves if function.valves else {}).get("priority", 0)
        return 0

    filter_ids = [function.id for function in Functions.get_global_filter_functions()]
    if "info" in model and "meta" in model["info"]:
        filter_ids.extend(model["info"]["meta"].get("filterIds", []))
        filter_ids = list(set(filter_ids))

    enabled_filter_ids = [
        function.id
        for function in Functions.get_functions_by_type("filter", active_only=True)
    ]
    filter_ids = [
        filter_id for filter_id in filter_ids if filter_id in enabled_filter_ids
    ]

    # Sort filter_ids by priority, using the get_priority function
    filter_ids.sort(key=get_priority)

    for filter_id in filter_ids:
        filter = Functions.get_function_by_id(filter_id)
        if not filter:
            continue

        if filter_id in webui_app.state.FUNCTIONS:
            function_module = webui_app.state.FUNCTIONS[filter_id]
        else:
            function_module, _, _ = load_function_module_by_id(filter_id)
            webui_app.state.FUNCTIONS[filter_id] = function_module

        if hasattr(function_module, "valves") and hasattr(function_module, "Valves"):
            valves = Functions.get_function_valves_by_id(filter_id)
            function_module.valves = function_module.Valves(
                **(valves if valves else {})
            )

        if not hasattr(function_module, "outlet"):
            continue
        try:
            outlet = function_module.outlet

            # Get the signature of the function
            sig = inspect.signature(outlet)
            params = {"body": data}

            # Extra parameters to be passed to the function
            extra_params = {
                "__model__": model,
                "__id__": filter_id,
                "__event_emitter__": __event_emitter__,
                "__event_call__": __event_call__,
            }

            # Add extra params in contained in function signature
            for key, value in extra_params.items():
                if key in sig.parameters:
                    params[key] = value

            try:
                setting_enableFileUpdateBase64 = user.settings.ui.get("enableFileUpdateBase64", False)
            except AttributeError:
                setting_enableFileUpdateBase64 = False

            if "__user__" in sig.parameters:
                __user__ = {
                    "id": user.id,
                    "email": user.email,
                    "name": user.name,
                    "role": user.role,
                    "enableFileUpdateBase64": setting_enableFileUpdateBase64 and rag_app.state.config.ENABLE_BASE64,
                }

                try:
                    if hasattr(function_module, "UserValves"):
                        __user__["valves"] = function_module.UserValves(
                            **Functions.get_user_valves_by_id_and_user_id(
                                filter_id, user.id
                            )
                        )
                except Exception as e:
                    print(e)

                params = {**params, "__user__": __user__}

            if inspect.iscoroutinefunction(outlet):
                data = await outlet(**params)
            else:
                data = outlet(**params)

        except Exception as e:
            print(f"Error: {e}")
            return JSONResponse(
                status_code=status.HTTP_400_BAD_REQUEST,
                content={"detail": str(e)},
            )

    return data


@app.post("/api/chat/actions/{action_id}")
async def chat_action(action_id: str, form_data: dict, user=Depends(get_verified_user)):
    if "." in action_id:
        action_id, sub_action_id = action_id.split(".")
    else:
        sub_action_id = None

    action = Functions.get_function_by_id(action_id)
    if not action:
        raise HTTPException(
            status_code=status.HTTP_404_NOT_FOUND,
            detail="Action not found",
        )

    data = form_data
    model_id = data["model"]
    if model_id not in app.state.MODELS:
        raise HTTPException(
            status_code=status.HTTP_404_NOT_FOUND,
            detail="Model not found",
        )
    model = app.state.MODELS[model_id]

    __event_emitter__ = get_event_emitter(
        {
            "chat_id": data["chat_id"],
            "message_id": data["id"],
            "session_id": data["session_id"],
        }
    )
    __event_call__ = get_event_call(
        {
            "chat_id": data["chat_id"],
            "message_id": data["id"],
            "session_id": data["session_id"],
        }
    )

    if action_id in webui_app.state.FUNCTIONS:
        function_module = webui_app.state.FUNCTIONS[action_id]
    else:
        function_module, _, _ = load_function_module_by_id(action_id)
        webui_app.state.FUNCTIONS[action_id] = function_module

    if hasattr(function_module, "valves") and hasattr(function_module, "Valves"):
        valves = Functions.get_function_valves_by_id(action_id)
        function_module.valves = function_module.Valves(**(valves if valves else {}))

    if hasattr(function_module, "action"):
        try:
            action = function_module.action

            # Get the signature of the function
            sig = inspect.signature(action)
            params = {"body": data}

            # Extra parameters to be passed to the function
            extra_params = {
                "__model__": model,
                "__id__": sub_action_id if sub_action_id is not None else action_id,
                "__event_emitter__": __event_emitter__,
                "__event_call__": __event_call__,
            }

            # Add extra params in contained in function signature
            for key, value in extra_params.items():
                if key in sig.parameters:
                    params[key] = value

            try:
                setting_enableFileUpdateBase64 = user.settings.ui.get("enableFileUpdateBase64", False)
            except AttributeError:
                setting_enableFileUpdateBase64 = False

            if "__user__" in sig.parameters:
                __user__ = {
                    "id": user.id,
                    "email": user.email,
                    "name": user.name,
                    "role": user.role,
                    "enableFileUpdateBase64": setting_enableFileUpdateBase64 and rag_app.state.config.ENABLE_BASE64,
                }

                try:
                    if hasattr(function_module, "UserValves"):
                        __user__["valves"] = function_module.UserValves(
                            **Functions.get_user_valves_by_id_and_user_id(
                                action_id, user.id
                            )
                        )
                except Exception as e:
                    print(e)

                params = {**params, "__user__": __user__}

            if inspect.iscoroutinefunction(action):
                data = await action(**params)
            else:
                data = action(**params)

        except Exception as e:
            print(f"Error: {e}")
            return JSONResponse(
                status_code=status.HTTP_400_BAD_REQUEST,
                content={"detail": str(e)},
            )

    return data


##################################
#
# Task Endpoints
#
##################################


# TODO: Refactor task API endpoints below into a separate file


@app.get("/api/task/config")
async def get_task_config(user=Depends(get_verified_user)):
    return {
        "TASK_MODEL": app.state.config.TASK_MODEL,
        "TASK_MODEL_EXTERNAL": app.state.config.TASK_MODEL_EXTERNAL,
        "TITLE_GENERATION_PROMPT_TEMPLATE": app.state.config.TITLE_GENERATION_PROMPT_TEMPLATE,
        "SEARCH_QUERY_GENERATION_PROMPT_TEMPLATE": app.state.config.SEARCH_QUERY_GENERATION_PROMPT_TEMPLATE,
        "SEARCH_QUERY_PROMPT_LENGTH_THRESHOLD": app.state.config.SEARCH_QUERY_PROMPT_LENGTH_THRESHOLD,
        "TOOLS_FUNCTION_CALLING_PROMPT_TEMPLATE": app.state.config.TOOLS_FUNCTION_CALLING_PROMPT_TEMPLATE,
        "BACKGROUND_RANDOM_IMAGE_URL": app.state.config.BACKGROUND_RANDOM_IMAGE_URL,
    }


class TaskConfigForm(BaseModel):
    TASK_MODEL: Optional[str]
    TASK_MODEL_EXTERNAL: Optional[str]
    TITLE_GENERATION_PROMPT_TEMPLATE: str
    SEARCH_QUERY_GENERATION_PROMPT_TEMPLATE: str
    SEARCH_QUERY_PROMPT_LENGTH_THRESHOLD: int
    TOOLS_FUNCTION_CALLING_PROMPT_TEMPLATE: str
    BACKGROUND_RANDOM_IMAGE_URL: str


@app.post("/api/task/config/update")
async def update_task_config(form_data: TaskConfigForm, user=Depends(get_admin_user)):
    app.state.config.TASK_MODEL = form_data.TASK_MODEL
    app.state.config.TASK_MODEL_EXTERNAL = form_data.TASK_MODEL_EXTERNAL
    app.state.config.TITLE_GENERATION_PROMPT_TEMPLATE = (
        form_data.TITLE_GENERATION_PROMPT_TEMPLATE
    )
    app.state.config.SEARCH_QUERY_GENERATION_PROMPT_TEMPLATE = (
        form_data.SEARCH_QUERY_GENERATION_PROMPT_TEMPLATE
    )
    app.state.config.SEARCH_QUERY_PROMPT_LENGTH_THRESHOLD = (
        form_data.SEARCH_QUERY_PROMPT_LENGTH_THRESHOLD
    )
    app.state.config.TOOLS_FUNCTION_CALLING_PROMPT_TEMPLATE = (
        form_data.TOOLS_FUNCTION_CALLING_PROMPT_TEMPLATE
    )

    if form_data.BACKGROUND_RANDOM_IMAGE_URL != app.state.config.BACKGROUND_RANDOM_IMAGE_URL:
        app.state.config.BACKGROUND_RANDOM_IMAGE_URL = form_data.BACKGROUND_RANDOM_IMAGE_URL
        change_background_random_image_url(app.state.config.BACKGROUND_RANDOM_IMAGE_URL)
        change_init_background_random_image_url(app.state.config.BACKGROUND_RANDOM_IMAGE_URL)

    return {
        "TASK_MODEL": app.state.config.TASK_MODEL,
        "TASK_MODEL_EXTERNAL": app.state.config.TASK_MODEL_EXTERNAL,
        "TITLE_GENERATION_PROMPT_TEMPLATE": app.state.config.TITLE_GENERATION_PROMPT_TEMPLATE,
        "SEARCH_QUERY_GENERATION_PROMPT_TEMPLATE": app.state.config.SEARCH_QUERY_GENERATION_PROMPT_TEMPLATE,
        "SEARCH_QUERY_PROMPT_LENGTH_THRESHOLD": app.state.config.SEARCH_QUERY_PROMPT_LENGTH_THRESHOLD,
        "TOOLS_FUNCTION_CALLING_PROMPT_TEMPLATE": app.state.config.TOOLS_FUNCTION_CALLING_PROMPT_TEMPLATE,
        "BACKGROUND_RANDOM_IMAGE_URL": app.state.config.BACKGROUND_RANDOM_IMAGE_URL,
    }


@app.post("/api/task/title/completions")
async def generate_title(form_data: dict, user=Depends(get_verified_user)):
    print("generate_title")

    model_id = form_data["model"]
    if model_id not in app.state.MODELS:
        raise HTTPException(
            status_code=status.HTTP_404_NOT_FOUND,
            detail="Model not found",
        )

    # Check if the user has a custom task model
    # If the user has a custom task model, use that model
    model_id = get_task_model_id(model_id)

    print(model_id)

    template = app.state.config.TITLE_GENERATION_PROMPT_TEMPLATE

    content = title_generation_template(
        template,
        form_data["prompt"],
        {
            "name": user.name,
            "location": user.info.get("location") if user.info else None,
        },
    )

    payload = {
        "model": model_id,
        "messages": [{"role": "user", "content": content}],
        "stream": False,
        "max_tokens": 50,
        "chat_id": form_data.get("chat_id", None),
        "metadata": {"task": str(TASKS.TITLE_GENERATION)},
    }

    log.debug(payload)

    try:
        payload = filter_pipeline(payload, user)
    except Exception as e:
        return JSONResponse(
            status_code=e.args[0],
            content={"detail": e.args[1]},
        )

    if "chat_id" in payload:
        del payload["chat_id"]

    return await generate_chat_completions(form_data=payload, user=user)


@app.post("/api/task/query/completions")
async def generate_search_query(form_data: dict, user=Depends(get_verified_user)):
    print("generate_search_query")

    if len(form_data["prompt"]) < app.state.config.SEARCH_QUERY_PROMPT_LENGTH_THRESHOLD:
        raise HTTPException(
            status_code=status.HTTP_400_BAD_REQUEST,
            detail=f"Skip search query generation for short prompts (< {app.state.config.SEARCH_QUERY_PROMPT_LENGTH_THRESHOLD} characters)",
        )

    model_id = form_data["model"]
    if model_id not in app.state.MODELS:
        raise HTTPException(
            status_code=status.HTTP_404_NOT_FOUND,
            detail="Model not found",
        )

    # Check if the user has a custom task model
    # If the user has a custom task model, use that model
    model_id = get_task_model_id(model_id)

    print(model_id)

    template = app.state.config.SEARCH_QUERY_GENERATION_PROMPT_TEMPLATE

    content = search_query_generation_template(
        template, form_data["prompt"], {"name": user.name}
    )

    payload = {
        "model": model_id,
        "messages": [{"role": "user", "content": content}],
        "stream": False,
        "max_tokens": 30,
        "metadata": {"task": str(TASKS.QUERY_GENERATION)},
    }

    print(payload)

    try:
        payload = filter_pipeline(payload, user)
    except Exception as e:
        return JSONResponse(
            status_code=e.args[0],
            content={"detail": e.args[1]},
        )

    if "chat_id" in payload:
        del payload["chat_id"]

    return await generate_chat_completions(form_data=payload, user=user)


@app.post("/api/task/emoji/completions")
async def generate_emoji(form_data: dict, user=Depends(get_verified_user)):
    print("generate_emoji")

    model_id = form_data["model"]
    if model_id not in app.state.MODELS:
        raise HTTPException(
            status_code=status.HTTP_404_NOT_FOUND,
            detail="Model not found",
        )

    # Check if the user has a custom task model
    # If the user has a custom task model, use that model
    model_id = get_task_model_id(model_id)

    print(model_id)

    template = '''
Your task is to reflect the speaker's likely facial expression through a fitting emoji. Interpret emotions from the message and reflect their facial expression using fitting, diverse emojis (e.g., 😊, 😢, 😡, 😱).

Message: """{{prompt}}"""
'''

    content = title_generation_template(
        template,
        form_data["prompt"],
        {
            "name": user.name,
            "location": user.info.get("location") if user.info else None,
        },
    )

    payload = {
        "model": model_id,
        "messages": [{"role": "user", "content": content}],
        "stream": False,
        "max_tokens": 4,
        "chat_id": form_data.get("chat_id", None),
        "metadata": {"task": str(TASKS.EMOJI_GENERATION)},
    }

    log.debug(payload)

    try:
        payload = filter_pipeline(payload, user)
    except Exception as e:
        return JSONResponse(
            status_code=e.args[0],
            content={"detail": e.args[1]},
        )

    if "chat_id" in payload:
        del payload["chat_id"]

    return await generate_chat_completions(form_data=payload, user=user)


##################################
#
# Pipelines Endpoints
#
##################################


# TODO: Refactor pipelines API endpoints below into a separate file


@app.get("/api/pipelines/list")
async def get_pipelines_list(user=Depends(get_admin_user)):
    responses = await get_openai_models(raw=True)

    print(responses)
    urlIdxs = [
        idx
        for idx, response in enumerate(responses)
        if response is not None and "pipelines" in response
    ]

    return {
        "data": [
            {
                "url": openai_app.state.config.OPENAI_API_BASE_URLS[urlIdx],
                "idx": urlIdx,
            }
            for urlIdx in urlIdxs
        ]
    }


@app.post("/api/pipelines/upload")
async def upload_pipeline(
        urlIdx: int = Form(...), file: UploadFile = File(...), user=Depends(get_admin_user)
):
    print("upload_pipeline", urlIdx, file.filename)
    # Check if the uploaded file is a python file
    if not (file.filename and file.filename.endswith(".py")):
        raise HTTPException(
            status_code=status.HTTP_400_BAD_REQUEST,
            detail="Only Python (.py) files are allowed.",
        )

    upload_folder = f"{CACHE_DIR}/pipelines"
    os.makedirs(upload_folder, exist_ok=True)
    file_path = os.path.join(upload_folder, file.filename)

    r = None
    try:
        # Save the uploaded file
        with open(file_path, "wb") as buffer:
            shutil.copyfileobj(file.file, buffer)

        url = openai_app.state.config.OPENAI_API_BASE_URLS[urlIdx]
        key = openai_app.state.config.OPENAI_API_KEYS[urlIdx]

        headers = {"Authorization": f"Bearer {key}"}

        with open(file_path, "rb") as f:
            files = {"file": f}
            r = requests.post(f"{url}/pipelines/upload", headers=headers, files=files)

        r.raise_for_status()
        data = r.json()

        return {**data}
    except Exception as e:
        # Handle connection error here
        print(f"Connection error: {e}")

        detail = "Pipeline not found"
        status_code = status.HTTP_404_NOT_FOUND
        if r is not None:
            status_code = r.status_code
            try:
                res = r.json()
                if "detail" in res:
                    detail = res["detail"]
            except Exception:
                pass

        raise HTTPException(
            status_code=status_code,
            detail=detail,
        )
    finally:
        # Ensure the file is deleted after the upload is completed or on failure
        if os.path.exists(file_path):
            os.remove(file_path)


class AddPipelineForm(BaseModel):
    url: str
    urlIdx: int


@app.post("/api/pipelines/add")
async def add_pipeline(form_data: AddPipelineForm, user=Depends(get_admin_user)):
    r = None
    try:
        urlIdx = form_data.urlIdx

        url = openai_app.state.config.OPENAI_API_BASE_URLS[urlIdx]
        key = openai_app.state.config.OPENAI_API_KEYS[urlIdx]

        headers = {"Authorization": f"Bearer {key}"}
        r = requests.post(
            f"{url}/pipelines/add", headers=headers, json={"url": form_data.url}
        )

        r.raise_for_status()
        data = r.json()

        return {**data}
    except Exception as e:
        # Handle connection error here
        print(f"Connection error: {e}")

        detail = "Pipeline not found"
        if r is not None:
            try:
                res = r.json()
                if "detail" in res:
                    detail = res["detail"]
            except Exception:
                pass

        raise HTTPException(
            status_code=(r.status_code if r is not None else status.HTTP_404_NOT_FOUND),
            detail=detail,
        )


class DeletePipelineForm(BaseModel):
    id: str
    urlIdx: int


@app.delete("/api/pipelines/delete")
async def delete_pipeline(form_data: DeletePipelineForm, user=Depends(get_admin_user)):
    r = None
    try:
        urlIdx = form_data.urlIdx

        url = openai_app.state.config.OPENAI_API_BASE_URLS[urlIdx]
        key = openai_app.state.config.OPENAI_API_KEYS[urlIdx]

        headers = {"Authorization": f"Bearer {key}"}
        r = requests.delete(
            f"{url}/pipelines/delete", headers=headers, json={"id": form_data.id}
        )

        r.raise_for_status()
        data = r.json()

        return {**data}
    except Exception as e:
        # Handle connection error here
        print(f"Connection error: {e}")

        detail = "Pipeline not found"
        if r is not None:
            try:
                res = r.json()
                if "detail" in res:
                    detail = res["detail"]
            except Exception:
                pass

        raise HTTPException(
            status_code=(r.status_code if r is not None else status.HTTP_404_NOT_FOUND),
            detail=detail,
        )


@app.get("/api/pipelines")
async def get_pipelines(urlIdx: Optional[int] = None, user=Depends(get_admin_user)):
    r = None
    try:
        url = openai_app.state.config.OPENAI_API_BASE_URLS[urlIdx]
        key = openai_app.state.config.OPENAI_API_KEYS[urlIdx]

        headers = {"Authorization": f"Bearer {key}"}
        r = requests.get(f"{url}/pipelines", headers=headers)

        r.raise_for_status()
        data = r.json()

        return {**data}
    except Exception as e:
        # Handle connection error here
        print(f"Connection error: {e}")

        detail = "Pipeline not found"
        if r is not None:
            try:
                res = r.json()
                if "detail" in res:
                    detail = res["detail"]
            except Exception:
                pass

        raise HTTPException(
            status_code=(r.status_code if r is not None else status.HTTP_404_NOT_FOUND),
            detail=detail,
        )


@app.get("/api/pipelines/{pipeline_id}/valves")
async def get_pipeline_valves(
        urlIdx: Optional[int],
        pipeline_id: str,
        user=Depends(get_admin_user),
):
    r = None
    try:
        url = openai_app.state.config.OPENAI_API_BASE_URLS[urlIdx]
        key = openai_app.state.config.OPENAI_API_KEYS[urlIdx]

        headers = {"Authorization": f"Bearer {key}"}
        r = requests.get(f"{url}/{pipeline_id}/valves", headers=headers)

        r.raise_for_status()
        data = r.json()

        return {**data}
    except Exception as e:
        # Handle connection error here
        print(f"Connection error: {e}")

        detail = "Pipeline not found"

        if r is not None:
            try:
                res = r.json()
                if "detail" in res:
                    detail = res["detail"]
            except Exception:
                pass

        raise HTTPException(
            status_code=(r.status_code if r is not None else status.HTTP_404_NOT_FOUND),
            detail=detail,
        )


@app.get("/api/pipelines/{pipeline_id}/valves/spec")
async def get_pipeline_valves_spec(
        urlIdx: Optional[int],
        pipeline_id: str,
        user=Depends(get_admin_user),
):
    r = None
    try:
        url = openai_app.state.config.OPENAI_API_BASE_URLS[urlIdx]
        key = openai_app.state.config.OPENAI_API_KEYS[urlIdx]

        headers = {"Authorization": f"Bearer {key}"}
        r = requests.get(f"{url}/{pipeline_id}/valves/spec", headers=headers)

        r.raise_for_status()
        data = r.json()

        return {**data}
    except Exception as e:
        # Handle connection error here
        print(f"Connection error: {e}")

        detail = "Pipeline not found"
        if r is not None:
            try:
                res = r.json()
                if "detail" in res:
                    detail = res["detail"]
            except Exception:
                pass

        raise HTTPException(
            status_code=(r.status_code if r is not None else status.HTTP_404_NOT_FOUND),
            detail=detail,
        )


@app.post("/api/pipelines/{pipeline_id}/valves/update")
async def update_pipeline_valves(
        urlIdx: Optional[int],
        pipeline_id: str,
        form_data: dict,
        user=Depends(get_admin_user),
):
    r = None
    try:
        url = openai_app.state.config.OPENAI_API_BASE_URLS[urlIdx]
        key = openai_app.state.config.OPENAI_API_KEYS[urlIdx]

        headers = {"Authorization": f"Bearer {key}"}
        r = requests.post(
            f"{url}/{pipeline_id}/valves/update",
            headers=headers,
            json={**form_data},
        )

        r.raise_for_status()
        data = r.json()

        return {**data}
    except Exception as e:
        # Handle connection error here
        print(f"Connection error: {e}")

        detail = "Pipeline not found"

        if r is not None:
            try:
                res = r.json()
                if "detail" in res:
                    detail = res["detail"]
            except Exception:
                pass

        raise HTTPException(
            status_code=(r.status_code if r is not None else status.HTTP_404_NOT_FOUND),
            detail=detail,
        )


##################################
#
# Config Endpoints
#
##################################


@app.get("/api/config")
async def get_app_config(request: Request):
    user = None
    if "token" in request.cookies:
        token = request.cookies.get("token")
        data = decode_token(token)
        if data is not None and "id" in data:
            user = Users.get_user_by_id(data["id"])

    return {
        "status": True,
        "name": WEBUI_NAME,
        "model_status": MODEL_STATUS,
        "lobeChat_url": LOBECHAT_URL,
        "midjourney_url": MIDJOURNEY_URL,
        "version": VERSION,
        "default_locale": str(DEFAULT_LOCALE),
        "oauth": {
            "providers": {
                name: config.get("name", name)
                for name, config in OAUTH_PROVIDERS.items()
            }
        },
        "features": {
            "auth": WEBUI_AUTH,
            "auth_trusted_header": bool(webui_app.state.AUTH_TRUSTED_EMAIL_HEADER),
            "enable_signup": webui_app.state.config.ENABLE_SIGNUP,
            "enable_login_form": webui_app.state.config.ENABLE_LOGIN_FORM,
            **(
                {
                    "enable_web_search": rag_app.state.config.ENABLE_RAG_WEB_SEARCH,
                    "enable_image_generation": images_app.state.config.ENABLED,
                    "enable_community_sharing": webui_app.state.config.ENABLE_COMMUNITY_SHARING,
                    "enable_message_rating": webui_app.state.config.ENABLE_MESSAGE_RATING,
                    "enable_admin_export": ENABLE_ADMIN_EXPORT,
                    "enable_admin_chat_access": ENABLE_ADMIN_CHAT_ACCESS,
                }
                if user is not None
                else {}
            ),
        },
        **(
            {
                "default_models": webui_app.state.config.DEFAULT_MODELS,
                "default_prompt_suggestions": webui_app.state.config.DEFAULT_PROMPT_SUGGESTIONS,
                "audio": {
                    "tts": {
                        "engine": audio_app.state.config.TTS_ENGINE,
                        "voice": audio_app.state.config.TTS_VOICE,
                        "split_on": audio_app.state.config.TTS_SPLIT_ON,
                    },
                    "stt": {
                        "engine": audio_app.state.config.STT_ENGINE,
                    },
                },
                "file": {
                    "max_size": rag_app.state.config.FILE_MAX_SIZE,
                    "max_count": rag_app.state.config.FILE_MAX_COUNT,
                },
                "permissions": {**webui_app.state.config.USER_PERMISSIONS},
            }
            if user is not None
            else {}
        ),
    }


@app.get("/api/config/model/filter")
async def get_model_filter_config(user=Depends(get_admin_user)):
    return {
        "enabled": app.state.config.ENABLE_MODEL_FILTER,
        "models": app.state.config.MODEL_FILTER_LIST,
    }


class ModelFilterConfigForm(BaseModel):
    enabled: bool
    models: list[str]


@app.post("/api/config/model/filter")
async def update_model_filter_config(
        form_data: ModelFilterConfigForm, user=Depends(get_admin_user)
):
    app.state.config.ENABLE_MODEL_FILTER = form_data.enabled
    app.state.config.MODEL_FILTER_LIST = form_data.models

    return {
        "enabled": app.state.config.ENABLE_MODEL_FILTER,
        "models": app.state.config.MODEL_FILTER_LIST,
    }


# TODO: webhook endpoint should be under config endpoints


@app.get("/api/webhook")
async def get_webhook_url(user=Depends(get_admin_user)):
    return {
        "url": app.state.config.WEBHOOK_URL,
    }


class UrlForm(BaseModel):
    url: str


@app.post("/api/webhook")
async def update_webhook_url(form_data: UrlForm, user=Depends(get_admin_user)):
    app.state.config.WEBHOOK_URL = form_data.url
    webui_app.state.WEBHOOK_URL = app.state.config.WEBHOOK_URL
    return {"url": app.state.config.WEBHOOK_URL}


@app.get("/api/version")
async def get_app_version():
    return {
        "version": VERSION,
    }


@app.get("/api/changelog")
async def get_app_changelog():
    return {key: CHANGELOG[key] for idx, key in enumerate(CHANGELOG) if idx < 5}


@app.get("/api/version/updates")
async def get_app_latest_release_version():
    try:
        async with aiohttp.ClientSession(trust_env=True) as session:
            async with session.get(
                    "https://api.github.com/repos/open-webui/open-webui/releases/latest"
            ) as response:
                response.raise_for_status()
                data = await response.json()
                latest_version = data["tag_name"]

                return {"current": VERSION, "latest": latest_version[1:]}
    except aiohttp.ClientError:
        raise HTTPException(
            status_code=status.HTTP_503_SERVICE_UNAVAILABLE,
            detail=ERROR_MESSAGES.RATE_LIMIT_EXCEEDED,
        )


############################
# OAuth Login & Callback
############################

oauth = OAuth()

for provider_name, provider_config in OAUTH_PROVIDERS.items():
    oauth.register(
        name=provider_name,
        client_id=provider_config["client_id"],
        client_secret=provider_config["client_secret"],
        server_metadata_url=provider_config["server_metadata_url"],
        client_kwargs={
            "scope": provider_config["scope"],
        },
        redirect_uri=provider_config["redirect_uri"],
    )

# SessionMiddleware is used by authlib for oauth
if len(OAUTH_PROVIDERS) > 0:
    app.add_middleware(
        SessionMiddleware,
        secret_key=WEBUI_SECRET_KEY,
        session_cookie="oui-session",
        same_site=WEBUI_SESSION_COOKIE_SAME_SITE,
        https_only=WEBUI_SESSION_COOKIE_SECURE,
    )


@app.get("/oauth/{provider}/login")
async def oauth_login(provider: str, request: Request):
    if provider not in OAUTH_PROVIDERS:
        raise HTTPException(404)
    # If the provider has a custom redirect URL, use that, otherwise automatically generate one
    redirect_uri = OAUTH_PROVIDERS[provider].get("redirect_uri") or request.url_for(
        "oauth_callback", provider=provider
    )
    client = oauth.create_client(provider)
    if client is None:
        raise HTTPException(404)
    return await client.authorize_redirect(request, redirect_uri)


# OAuth login logic is as follows:
# 1. Attempt to find a user with matching subject ID, tied to the provider
# 2. If OAUTH_MERGE_ACCOUNTS_BY_EMAIL is true, find a user with the email address provided via OAuth
#    - This is considered insecure in general, as OAuth providers do not always verify email addresses
# 3. If there is no user, and ENABLE_OAUTH_SIGNUP is true, create a user
#    - Email addresses are considered unique, so we fail registration if the email address is alreayd taken
@app.get("/oauth/{provider}/callback")
async def oauth_callback(provider: str, request: Request, response: Response):
    if provider not in OAUTH_PROVIDERS:
        raise HTTPException(404)
    client = oauth.create_client(provider)
    try:
        token = await client.authorize_access_token(request)
    except Exception as e:
        log.warning(f"OAuth callback error: {e}")
        raise HTTPException(400, detail=ERROR_MESSAGES.INVALID_CRED)
    user_data: UserInfo = token["userinfo"]

    sub = user_data.get("sub")
    if not sub:
        log.warning(f"OAuth callback failed, sub is missing: {user_data}")
        raise HTTPException(400, detail=ERROR_MESSAGES.INVALID_CRED)
    provider_sub = f"{provider}@{sub}"
    email_claim = webui_app.state.config.OAUTH_EMAIL_CLAIM
    email = user_data.get(email_claim, "").lower()
    # We currently mandate that email addresses are provided
    if not email:
        log.warning(f"OAuth callback failed, email is missing: {user_data}")
        raise HTTPException(400, detail=ERROR_MESSAGES.INVALID_CRED)

    # Check if the user exists
    user = Users.get_user_by_oauth_sub(provider_sub)

    if not user:
        # If the user does not exist, check if merging is enabled
        if OAUTH_MERGE_ACCOUNTS_BY_EMAIL.value:
            # Check if the user exists by email
            user = Users.get_user_by_email(email)
            if user:
                # Update the user with the new oauth sub
                Users.update_user_oauth_sub_by_id(user.id, provider_sub)

    if not user:
        # If the user does not exist, check if signups are enabled
        if ENABLE_OAUTH_SIGNUP.value:
            # Check if an existing user with the same email already exists
            existing_user = Users.get_user_by_email(user_data.get("email", "").lower())
            if existing_user:
                raise HTTPException(400, detail=ERROR_MESSAGES.EMAIL_TAKEN)

            picture_claim = webui_app.state.config.OAUTH_PICTURE_CLAIM
            picture_url = user_data.get(picture_claim, "")
            if picture_url:
                # Download the profile image into a base64 string
                try:
                    async with aiohttp.ClientSession() as session:
                        async with session.get(picture_url) as resp:
                            picture = await resp.read()
                            base64_encoded_picture = base64.b64encode(picture).decode(
                                "utf-8"
                            )
                            guessed_mime_type = mimetypes.guess_type(picture_url)[0]
                            if guessed_mime_type is None:
                                # assume JPG, browsers are tolerant enough of image formats
                                guessed_mime_type = "image/jpeg"
                            picture_url = f"data:{guessed_mime_type};base64,{base64_encoded_picture}"
                except Exception as e:
                    log.error(f"Error downloading profile image '{picture_url}': {e}")
                    picture_url = ""
            if not picture_url:
                picture_url = "/user.png"
            username_claim = webui_app.state.config.OAUTH_USERNAME_CLAIM
            role = (
                "admin"
                if Users.get_num_users() == 0
                else webui_app.state.config.DEFAULT_USER_ROLE
            )
            user = Auths.insert_new_auth(
                email=email,
                password=get_password_hash(
                    str(uuid.uuid4())
                ),  # Random password, not used
                name=user_data.get(username_claim, "User"),
                profile_image_url=picture_url,
                role=role,
                oauth_sub=provider_sub,
            )

            if webui_app.state.config.WEBHOOK_URL:
                post_webhook(
                    webui_app.state.config.WEBHOOK_URL,
                    WEBHOOK_MESSAGES.USER_SIGNUP(user.name),
                    {
                        "action": "signup",
                        "message": WEBHOOK_MESSAGES.USER_SIGNUP(user.name),
                        "user": user.model_dump_json(exclude_none=True),
                    },
                )
        else:
            raise HTTPException(
                status.HTTP_403_FORBIDDEN, detail=ERROR_MESSAGES.ACCESS_PROHIBITED
            )

    jwt_token = create_token(
        data={"id": user.id},
        expires_delta=parse_duration(webui_app.state.config.JWT_EXPIRES_IN),
    )

    # Set the cookie token
    response.set_cookie(
        key="token",
        value=jwt_token,
        httponly=True,  # Ensures the cookie is not accessible via JavaScript
    )

    # Redirect back to the frontend with the JWT token
    redirect_url = f"{request.base_url}auth#token={jwt_token}"
    return RedirectResponse(url=redirect_url)


@app.get("/manifest.json")
async def get_manifest_json():
    return {
        "name": WEBUI_NAME,
        "short_name": WEBUI_NAME,
        "start_url": "/",
        "display": "standalone",
        "background_color": "#343541",
        "orientation": "portrait-primary",
        "icons": [
            {
                "src": "/static/logo.png",
                "type": "image/png",
                "sizes": "500x500",
                "purpose": "any",
            },
            {
                "src": "/static/logo.png",
                "type": "image/png",
                "sizes": "500x500",
                "purpose": "maskable",
            },
        ],
    }


@app.get("/opensearch.xml")
async def get_opensearch_xml():
    xml_content = rf"""
    <OpenSearchDescription xmlns="http://a9.com/-/spec/opensearch/1.1/" xmlns:moz="http://www.mozilla.org/2006/browser/search/">
    <ShortName>{WEBUI_NAME}</ShortName>
    <Description>Search {WEBUI_NAME}</Description>
    <InputEncoding>UTF-8</InputEncoding>
    <Image width="16" height="16" type="image/x-icon">{WEBUI_URL}/static/favicon.png</Image>
    <Url type="text/html" method="get" template="{WEBUI_URL}/?q={"{searchTerms}"}"/>
    <moz:SearchForm>{WEBUI_URL}</moz:SearchForm>
    </OpenSearchDescription>
    """
    return Response(content=xml_content, media_type="application/xml")


@app.get("/health")
async def healthcheck():
    return {"status": True}


@app.get("/health/db")
async def healthcheck_with_db():
    Session.execute(text("SELECT 1;")).all()
    return {"status": True}


app.mount("/static", StaticFiles(directory=STATIC_DIR), name="static")
app.mount("/cache", StaticFiles(directory=CACHE_DIR), name="cache")

if os.path.exists(FRONTEND_BUILD_DIR):
    mimetypes.add_type("text/javascript", ".js")
    app.mount(
        "/",
        SPAStaticFiles(directory=FRONTEND_BUILD_DIR, html=True),
        name="spa-static-files",
    )
else:
    log.warning(
        f"Frontend build directory not found at '{FRONTEND_BUILD_DIR}'. Serving API only."
    )<|MERGE_RESOLUTION|>--- conflicted
+++ resolved
@@ -1,12 +1,5 @@
 import base64
-<<<<<<< HEAD
 import inspect
-=======
-import uuid
-from contextlib import asynccontextmanager
-from authlib.integrations.starlette_client import OAuth
-from authlib.oidc.core import UserInfo
->>>>>>> 693dc310
 import json
 import logging
 import mimetypes
@@ -16,6 +9,18 @@
 import time
 import uuid
 from contextlib import asynccontextmanager
+from authlib.integrations.starlette_client import OAuth
+from authlib.oidc.core import UserInfo
+import json
+import time
+import os
+import sys
+import logging
+import aiohttp
+import requests
+import mimetypes
+import shutil
+import inspect
 from typing import Optional
 
 import aiohttp
