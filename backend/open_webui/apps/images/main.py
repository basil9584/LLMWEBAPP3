--- conflicted
+++ resolved
@@ -35,11 +35,7 @@
     AppConfig,
 )
 from open_webui.constants import ERROR_MESSAGES
-<<<<<<< HEAD
-from open_webui.env import ENV, SRC_LOG_LEVELS
-=======
 from open_webui.env import SRC_LOG_LEVELS, ENABLE_FORWARD_USER_INFO_HEADERS
->>>>>>> 38a55009
 from fastapi import Depends, FastAPI, HTTPException, Request
 from fastapi.middleware.cors import CORSMiddleware
 from pydantic import BaseModel
@@ -51,8 +47,7 @@
 IMAGE_CACHE_DIR = Path(CACHE_DIR).joinpath("./image/generations/")
 IMAGE_CACHE_DIR.mkdir(parents=True, exist_ok=True)
 
-app = FastAPI(docs_url="/docs" if ENV == "dev" else None, openapi_url="/openapi.json" if ENV == "dev" else None, redoc_url=None)
-
+app = FastAPI()
 app.add_middleware(
     CORSMiddleware,
     allow_origins=CORS_ALLOW_ORIGIN,
