import os
import sys
import logging
import chromadb
from chromadb import Settings
from base64 import b64encode
from bs4 import BeautifulSoup
from typing import TypeVar, Generic, Union

from pathlib import Path
import json
import yaml

import markdown
import requests
import shutil

from secrets import token_bytes
from constants import ERROR_MESSAGES

####################################
# Load .env file
####################################

try:
    from dotenv import load_dotenv, find_dotenv

    load_dotenv(find_dotenv("../.env"))
except ImportError:
    print("dotenv not installed, skipping...")


####################################
# LOGGING
####################################

log_levels = ["CRITICAL", "ERROR", "WARNING", "INFO", "DEBUG"]

GLOBAL_LOG_LEVEL = os.environ.get("GLOBAL_LOG_LEVEL", "").upper()
if GLOBAL_LOG_LEVEL in log_levels:
    logging.basicConfig(stream=sys.stdout, level=GLOBAL_LOG_LEVEL, force=True)
else:
    GLOBAL_LOG_LEVEL = "INFO"

log = logging.getLogger(__name__)
log.info(f"GLOBAL_LOG_LEVEL: {GLOBAL_LOG_LEVEL}")

log_sources = [
    "AUDIO",
    "COMFYUI",
    "CONFIG",
    "DB",
    "IMAGES",
    "LITELLM",
    "MAIN",
    "MODELS",
    "OLLAMA",
    "OPENAI",
    "RAG",
    "WEBHOOK",
]

SRC_LOG_LEVELS = {}

for source in log_sources:
    log_env_var = source + "_LOG_LEVEL"
    SRC_LOG_LEVELS[source] = os.environ.get(log_env_var, "").upper()
    if SRC_LOG_LEVELS[source] not in log_levels:
        SRC_LOG_LEVELS[source] = GLOBAL_LOG_LEVEL
    log.info(f"{log_env_var}: {SRC_LOG_LEVELS[source]}")

log.setLevel(SRC_LOG_LEVELS["CONFIG"])

<<<<<<< HEAD

WEBUI_NAME = os.environ.get("WEBUI_NAME", "OWL")
if WEBUI_NAME != "OWL":
    WEBUI_NAME += " (OWL)"
=======
WEBUI_NAME = os.environ.get("WEBUI_NAME", "Open WebUI")
if WEBUI_NAME != "Open WebUI":
    WEBUI_NAME += " (Open WebUI)"
>>>>>>> d43ee0fc

WEBUI_URL = os.environ.get("WEBUI_URL", "http://localhost:3000")

WEBUI_FAVICON_URL = "https://openwebui.com/favicon.png"


####################################
# ENV (dev,test,prod)
####################################

ENV = os.environ.get("ENV", "dev")

try:
    with open(f"../package.json", "r") as f:
        PACKAGE_DATA = json.load(f)
except:
    PACKAGE_DATA = {"version": "0.0.0"}

VERSION = PACKAGE_DATA["version"]


# Function to parse each section
def parse_section(section):
    items = []
    for li in section.find_all("li"):
        # Extract raw HTML string
        raw_html = str(li)

        # Extract text without HTML tags
        text = li.get_text(separator=" ", strip=True)

        # Split into title and content
        parts = text.split(": ", 1)
        title = parts[0].strip() if len(parts) > 1 else ""
        content = parts[1].strip() if len(parts) > 1 else text

        items.append({"title": title, "content": content, "raw": raw_html})
    return items


try:
    with open("../CHANGELOG.md", "r") as file:
        changelog_content = file.read()
except:
    changelog_content = ""

# Convert markdown content to HTML
html_content = markdown.markdown(changelog_content)

# Parse the HTML content
soup = BeautifulSoup(html_content, "html.parser")

# Initialize JSON structure
changelog_json = {}

# Iterate over each version
for version in soup.find_all("h2"):
    version_number = version.get_text().strip().split(" - ")[0][1:-1]  # Remove brackets
    date = version.get_text().strip().split(" - ")[1]

    version_data = {"date": date}

    # Find the next sibling that is a h3 tag (section title)
    current = version.find_next_sibling()

    while current and current.name != "h2":
        if current.name == "h3":
            section_title = current.get_text().lower()  # e.g., "added", "fixed"
            section_items = parse_section(current.find_next_sibling("ul"))
            version_data[section_title] = section_items

        # Move to the next element
        current = current.find_next_sibling()

    changelog_json[version_number] = version_data


CHANGELOG = changelog_json


####################################
# WEBUI_VERSION
####################################

WEBUI_VERSION = os.environ.get("WEBUI_VERSION", "v1.0.0-alpha.100")

####################################
# DATA/FRONTEND BUILD DIR
####################################

DATA_DIR = str(Path(os.getenv("DATA_DIR", "./data")).resolve())
FRONTEND_BUILD_DIR = str(Path(os.getenv("FRONTEND_BUILD_DIR", "../build")))

try:
    with open(f"{DATA_DIR}/config.json", "r") as f:
        CONFIG_DATA = json.load(f)
except:
    CONFIG_DATA = {}


####################################
# Config helpers
####################################


def save_config():
    try:
        with open(f"{DATA_DIR}/config.json", "w") as f:
            json.dump(CONFIG_DATA, f, indent="\t")
    except Exception as e:
        log.exception(e)


def get_config_value(config_path: str):
    path_parts = config_path.split(".")
    cur_config = CONFIG_DATA
    for key in path_parts:
        if key in cur_config:
            cur_config = cur_config[key]
        else:
            return None
    return cur_config


T = TypeVar("T")


class PersistentConfig(Generic[T]):
    def __init__(self, env_name: str, config_path: str, env_value: T):
        self.env_name = env_name
        self.config_path = config_path
        self.env_value = env_value
        self.config_value = get_config_value(config_path)
        if self.config_value is not None:
            log.info(f"'{env_name}' loaded from config.json")
            self.value = self.config_value
        else:
            self.value = env_value

    def __str__(self):
        return str(self.value)

    @property
    def __dict__(self):
        raise TypeError(
            "PersistentConfig object cannot be converted to dict, use config_get or .value instead."
        )

    def __getattribute__(self, item):
        if item == "__dict__":
            raise TypeError(
                "PersistentConfig object cannot be converted to dict, use config_get or .value instead."
            )
        return super().__getattribute__(item)

    def save(self):
        # Don't save if the value is the same as the env value and the config value
        if self.env_value == self.value:
            if self.config_value == self.value:
                return
        log.info(f"Saving '{self.env_name}' to config.json")
        path_parts = self.config_path.split(".")
        config = CONFIG_DATA
        for key in path_parts[:-1]:
            if key not in config:
                config[key] = {}
            config = config[key]
        config[path_parts[-1]] = self.value
        save_config()
        self.config_value = self.value


class AppConfig:
    _state: dict[str, PersistentConfig]

    def __init__(self):
        super().__setattr__("_state", {})

    def __setattr__(self, key, value):
        if isinstance(value, PersistentConfig):
            self._state[key] = value
        else:
            self._state[key].value = value
            self._state[key].save()

    def __getattr__(self, key):
        return self._state[key].value


####################################
# WEBUI_AUTH (Required for security)
####################################

WEBUI_AUTH = os.environ.get("WEBUI_AUTH", "True").lower() == "true"
WEBUI_AUTH_TRUSTED_EMAIL_HEADER = os.environ.get(
    "WEBUI_AUTH_TRUSTED_EMAIL_HEADER", None
)
JWT_EXPIRES_IN = PersistentConfig(
    "JWT_EXPIRES_IN", "auth.jwt_expiry", os.environ.get("JWT_EXPIRES_IN", "-1")
)

####################################
# Static DIR
####################################

STATIC_DIR = str(Path(os.getenv("STATIC_DIR", "./static")).resolve())

frontend_favicon = f"{FRONTEND_BUILD_DIR}/favicon.png"
if os.path.exists(frontend_favicon):
    shutil.copyfile(frontend_favicon, f"{STATIC_DIR}/favicon.png")
else:
    logging.warning(f"Frontend favicon not found at {frontend_favicon}")

####################################
# CUSTOM_NAME
####################################

CUSTOM_NAME = os.environ.get("CUSTOM_NAME", "")

if CUSTOM_NAME:
    try:
        r = requests.get(f"https://api.openwebui.com/api/v1/custom/{CUSTOM_NAME}")
        data = r.json()
        if r.ok:
            if "logo" in data:
                WEBUI_FAVICON_URL = url = (
                    f"https://api.openwebui.com{data['logo']}"
                    if data["logo"][0] == "/"
                    else data["logo"]
                )

                r = requests.get(url, stream=True)
                if r.status_code == 200:
                    with open(f"{STATIC_DIR}/favicon.png", "wb") as f:
                        r.raw.decode_content = True
                        shutil.copyfileobj(r.raw, f)

            WEBUI_NAME = data["name"]
    except Exception as e:
        log.exception(e)
        pass


####################################
# File Upload DIR
####################################

UPLOAD_DIR = f"{DATA_DIR}/uploads"
Path(UPLOAD_DIR).mkdir(parents=True, exist_ok=True)


####################################
# Cache DIR
####################################

CACHE_DIR = f"{DATA_DIR}/cache"
Path(CACHE_DIR).mkdir(parents=True, exist_ok=True)


####################################
# Docs DIR
####################################

DOCS_DIR = os.getenv("DOCS_DIR", f"{DATA_DIR}/docs")
Path(DOCS_DIR).mkdir(parents=True, exist_ok=True)


####################################
# LITELLM_CONFIG
####################################


def create_config_file(file_path):
    directory = os.path.dirname(file_path)

    # Check if directory exists, if not, create it
    if not os.path.exists(directory):
        os.makedirs(directory)

    # Data to write into the YAML file
    config_data = {
        "general_settings": {},
        "litellm_settings": {},
        "model_list": [],
        "router_settings": {},
    }

    # Write data to YAML file
    with open(file_path, "w") as file:
        yaml.dump(config_data, file)


LITELLM_CONFIG_PATH = f"{DATA_DIR}/litellm/config.yaml"

if not os.path.exists(LITELLM_CONFIG_PATH):
    log.info("Config file doesn't exist. Creating...")
    create_config_file(LITELLM_CONFIG_PATH)
    log.info("Config file created successfully.")


####################################
# OLLAMA_BASE_URL
####################################

OLLAMA_API_BASE_URL = os.environ.get(
    "OLLAMA_API_BASE_URL", "http://localhost:11434/api"
)

OLLAMA_BASE_URL = os.environ.get("OLLAMA_BASE_URL", "")
K8S_FLAG = os.environ.get("K8S_FLAG", "")
USE_OLLAMA_DOCKER = os.environ.get("USE_OLLAMA_DOCKER", "false")

if OLLAMA_BASE_URL == "" and OLLAMA_API_BASE_URL != "":
    OLLAMA_BASE_URL = (
        OLLAMA_API_BASE_URL[:-4]
        if OLLAMA_API_BASE_URL.endswith("/api")
        else OLLAMA_API_BASE_URL
    )

if ENV == "prod":
    if OLLAMA_BASE_URL == "/ollama" and not K8S_FLAG:
        if USE_OLLAMA_DOCKER.lower() == "true":
            # if you use all-in-one docker container (Open WebUI + Ollama)
            # with the docker build arg USE_OLLAMA=true (--build-arg="USE_OLLAMA=true") this only works with http://localhost:11434
            OLLAMA_BASE_URL = "http://localhost:11434"
        else:
            OLLAMA_BASE_URL = "http://host.docker.internal:11434"
    elif K8S_FLAG:
        OLLAMA_BASE_URL = "http://ollama-service.open-webui.svc.cluster.local:11434"


OLLAMA_BASE_URLS = os.environ.get("OLLAMA_BASE_URLS", "")
OLLAMA_BASE_URLS = OLLAMA_BASE_URLS if OLLAMA_BASE_URLS != "" else OLLAMA_BASE_URL

OLLAMA_BASE_URLS = [url.strip() for url in OLLAMA_BASE_URLS.split(";")]
OLLAMA_BASE_URLS = PersistentConfig(
    "OLLAMA_BASE_URLS", "ollama.base_urls", OLLAMA_BASE_URLS
)

####################################
# OPENAI_API
####################################


ENABLE_OPENAI_API = PersistentConfig(
    "ENABLE_OPENAI_API",
    "openai.enable",
    os.environ.get("ENABLE_OPENAI_API", "True").lower() == "true",
)


OPENAI_API_KEY = os.environ.get("OPENAI_API_KEY", "")
OPENAI_API_BASE_URL = os.environ.get("OPENAI_API_BASE_URL", "")


if OPENAI_API_BASE_URL == "":
    OPENAI_API_BASE_URL = "https://api.openai.com/v1"

OPENAI_API_KEYS = os.environ.get("OPENAI_API_KEYS", "")
OPENAI_API_KEYS = OPENAI_API_KEYS if OPENAI_API_KEYS != "" else OPENAI_API_KEY

OPENAI_API_KEYS = [url.strip() for url in OPENAI_API_KEYS.split(";")]
OPENAI_API_KEYS = PersistentConfig(
    "OPENAI_API_KEYS", "openai.api_keys", OPENAI_API_KEYS
)

OPENAI_API_BASE_URLS = os.environ.get("OPENAI_API_BASE_URLS", "")
OPENAI_API_BASE_URLS = (
    OPENAI_API_BASE_URLS if OPENAI_API_BASE_URLS != "" else OPENAI_API_BASE_URL
)

OPENAI_API_BASE_URLS = [
    url.strip() if url != "" else "https://api.openai.com/v1"
    for url in OPENAI_API_BASE_URLS.split(";")
]
OPENAI_API_BASE_URLS = PersistentConfig(
    "OPENAI_API_BASE_URLS", "openai.api_base_urls", OPENAI_API_BASE_URLS
)

OPENAI_API_KEY = ""

try:
    OPENAI_API_KEY = OPENAI_API_KEYS.value[
        OPENAI_API_BASE_URLS.value.index("https://api.openai.com/v1")
    ]
except:
    pass

OPENAI_API_BASE_URL = "https://api.openai.com/v1"

####################################
# WEBUI
####################################

ENABLE_SIGNUP = PersistentConfig(
    "ENABLE_SIGNUP",
    "ui.enable_signup",
    (
        False
        if not WEBUI_AUTH
        else os.environ.get("ENABLE_SIGNUP", "True").lower() == "true"
    ),
)
DEFAULT_MODELS = PersistentConfig(
    "DEFAULT_MODELS", "ui.default_models", os.environ.get("DEFAULT_MODELS", None)
)

DEFAULT_PROMPT_SUGGESTIONS = PersistentConfig(
    "DEFAULT_PROMPT_SUGGESTIONS",
    "ui.prompt_suggestions",
    [
        {
            "title": ["Help me study", "vocabulary for a college entrance exam"],
            "content": "Help me study vocabulary: write a sentence for me to fill in the blank, and I'll try to pick the correct option.",
        },
        {
            "title": ["Give me ideas", "for what to do with my kids' art"],
            "content": "What are 5 creative things I could do with my kids' art? I don't want to throw them away, but it's also so much clutter.",
        },
        {
            "title": ["Tell me a fun fact", "about the Roman Empire"],
            "content": "Tell me a random fun fact about the Roman Empire",
        },
        {
            "title": ["Show me a code snippet", "of a website's sticky header"],
            "content": "Show me a code snippet of a website's sticky header in CSS and JavaScript.",
        },
        {
            "title": [
                "Explain options trading",
                "if I'm familiar with buying and selling stocks",
            ],
            "content": "Explain options trading in simple terms if I'm familiar with buying and selling stocks.",
        },
        {
            "title": ["Overcome procrastination", "give me tips"],
            "content": "Could you start by asking me about instances when I procrastinate the most and then give me some suggestions to overcome it?",
        },
    ],
)

DEFAULT_USER_ROLE = PersistentConfig(
    "DEFAULT_USER_ROLE",
    "ui.default_user_role",
    os.getenv("DEFAULT_USER_ROLE", "pending"),
)

USER_PERMISSIONS_CHAT_DELETION = (
    os.environ.get("USER_PERMISSIONS_CHAT_DELETION", "True").lower() == "true"
)

USER_PERMISSIONS = PersistentConfig(
    "USER_PERMISSIONS",
    "ui.user_permissions",
    {"chat": {"deletion": USER_PERMISSIONS_CHAT_DELETION}},
)

ENABLE_MODEL_FILTER = PersistentConfig(
    "ENABLE_MODEL_FILTER",
    "model_filter.enable",
    os.environ.get("ENABLE_MODEL_FILTER", "False").lower() == "true",
)
MODEL_FILTER_LIST = os.environ.get("MODEL_FILTER_LIST", "")
MODEL_FILTER_LIST = PersistentConfig(
    "MODEL_FILTER_LIST",
    "model_filter.list",
    [model.strip() for model in MODEL_FILTER_LIST.split(";")],
)

WEBHOOK_URL = PersistentConfig(
    "WEBHOOK_URL", "webhook_url", os.environ.get("WEBHOOK_URL", "")
)

ENABLE_ADMIN_EXPORT = os.environ.get("ENABLE_ADMIN_EXPORT", "True").lower() == "true"

####################################
# WEBUI_SECRET_KEY
####################################

WEBUI_SECRET_KEY = os.environ.get(
    "WEBUI_SECRET_KEY",
    os.environ.get(
        "WEBUI_JWT_SECRET_KEY", "t0p-s3cr3t"
    ),  # DEPRECATED: remove at next major version
)

if WEBUI_AUTH and WEBUI_SECRET_KEY == "":
    raise ValueError(ERROR_MESSAGES.ENV_VAR_NOT_FOUND)

####################################
# RAG
####################################

CHROMA_DATA_PATH = f"{DATA_DIR}/vector_db"
CHROMA_TENANT = os.environ.get("CHROMA_TENANT", chromadb.DEFAULT_TENANT)
CHROMA_DATABASE = os.environ.get("CHROMA_DATABASE", chromadb.DEFAULT_DATABASE)
CHROMA_HTTP_HOST = os.environ.get("CHROMA_HTTP_HOST", "")
CHROMA_HTTP_PORT = int(os.environ.get("CHROMA_HTTP_PORT", "8000"))
# Comma-separated list of header=value pairs
CHROMA_HTTP_HEADERS = os.environ.get("CHROMA_HTTP_HEADERS", "")
if CHROMA_HTTP_HEADERS:
    CHROMA_HTTP_HEADERS = dict(
        [pair.split("=") for pair in CHROMA_HTTP_HEADERS.split(",")]
    )
else:
    CHROMA_HTTP_HEADERS = None
CHROMA_HTTP_SSL = os.environ.get("CHROMA_HTTP_SSL", "false").lower() == "true"
# this uses the model defined in the Dockerfile ENV variable. If you dont use docker or docker based deployments such as k8s, the default embedding model will be used (sentence-transformers/all-MiniLM-L6-v2)

RAG_TOP_K = PersistentConfig(
    "RAG_TOP_K", "rag.top_k", int(os.environ.get("RAG_TOP_K", "5"))
)
RAG_RELEVANCE_THRESHOLD = PersistentConfig(
    "RAG_RELEVANCE_THRESHOLD",
    "rag.relevance_threshold",
    float(os.environ.get("RAG_RELEVANCE_THRESHOLD", "0.0")),
)

ENABLE_RAG_HYBRID_SEARCH = PersistentConfig(
    "ENABLE_RAG_HYBRID_SEARCH",
    "rag.enable_hybrid_search",
    os.environ.get("ENABLE_RAG_HYBRID_SEARCH", "").lower() == "true",
)

ENABLE_RAG_WEB_LOADER_SSL_VERIFICATION = PersistentConfig(
    "ENABLE_RAG_WEB_LOADER_SSL_VERIFICATION",
    "rag.enable_web_loader_ssl_verification",
    os.environ.get("ENABLE_RAG_WEB_LOADER_SSL_VERIFICATION", "True").lower() == "true",
)

RAG_EMBEDDING_ENGINE = PersistentConfig(
    "RAG_EMBEDDING_ENGINE",
    "rag.embedding_engine",
    os.environ.get("RAG_EMBEDDING_ENGINE", ""),
)

PDF_EXTRACT_IMAGES = PersistentConfig(
    "PDF_EXTRACT_IMAGES",
    "rag.pdf_extract_images",
    os.environ.get("PDF_EXTRACT_IMAGES", "False").lower() == "true",
)

RAG_EMBEDDING_MODEL = PersistentConfig(
    "RAG_EMBEDDING_MODEL",
    "rag.embedding_model",
    os.environ.get("RAG_EMBEDDING_MODEL", "sentence-transformers/all-MiniLM-L6-v2"),
)
log.info(f"Embedding model set: {RAG_EMBEDDING_MODEL.value}"),

RAG_EMBEDDING_MODEL_AUTO_UPDATE = (
    os.environ.get("RAG_EMBEDDING_MODEL_AUTO_UPDATE", "").lower() == "true"
)

RAG_EMBEDDING_MODEL_TRUST_REMOTE_CODE = (
    os.environ.get("RAG_EMBEDDING_MODEL_TRUST_REMOTE_CODE", "").lower() == "true"
)

RAG_RERANKING_MODEL = PersistentConfig(
    "RAG_RERANKING_MODEL",
    "rag.reranking_model",
    os.environ.get("RAG_RERANKING_MODEL", ""),
)
if RAG_RERANKING_MODEL.value != "":
    log.info(f"Reranking model set: {RAG_RERANKING_MODEL.value}"),

RAG_RERANKING_MODEL_AUTO_UPDATE = (
    os.environ.get("RAG_RERANKING_MODEL_AUTO_UPDATE", "").lower() == "true"
)

RAG_RERANKING_MODEL_TRUST_REMOTE_CODE = (
    os.environ.get("RAG_RERANKING_MODEL_TRUST_REMOTE_CODE", "").lower() == "true"
)


if CHROMA_HTTP_HOST != "":
    CHROMA_CLIENT = chromadb.HttpClient(
        host=CHROMA_HTTP_HOST,
        port=CHROMA_HTTP_PORT,
        headers=CHROMA_HTTP_HEADERS,
        ssl=CHROMA_HTTP_SSL,
        tenant=CHROMA_TENANT,
        database=CHROMA_DATABASE,
        settings=Settings(allow_reset=True, anonymized_telemetry=False),
    )
else:
    CHROMA_CLIENT = chromadb.PersistentClient(
        path=CHROMA_DATA_PATH,
        settings=Settings(allow_reset=True, anonymized_telemetry=False),
        tenant=CHROMA_TENANT,
        database=CHROMA_DATABASE,
    )


# device type embedding models - "cpu" (default), "cuda" (nvidia gpu required) or "mps" (apple silicon) - choosing this right can lead to better performance
USE_CUDA = os.environ.get("USE_CUDA_DOCKER", "false")

if USE_CUDA.lower() == "true":
    DEVICE_TYPE = "cuda"
else:
    DEVICE_TYPE = "cpu"

CHUNK_SIZE = PersistentConfig(
    "CHUNK_SIZE", "rag.chunk_size", int(os.environ.get("CHUNK_SIZE", "1500"))
)
CHUNK_OVERLAP = PersistentConfig(
    "CHUNK_OVERLAP",
    "rag.chunk_overlap",
    int(os.environ.get("CHUNK_OVERLAP", "100")),
)

DEFAULT_RAG_TEMPLATE = """Use the following context as your learned knowledge, inside <context></context> XML tags.
<context>
    [context]
</context>

When answer to user:
- If you don't know, just say that you don't know.
- If you don't know when you are not sure, ask for clarification.
Avoid mentioning that you obtained the information from the context.
And answer according to the language of the user's question.

Given the context information, answer the query.
Query: [query]"""

RAG_TEMPLATE = PersistentConfig(
    "RAG_TEMPLATE",
    "rag.template",
    os.environ.get("RAG_TEMPLATE", DEFAULT_RAG_TEMPLATE),
)

RAG_OPENAI_API_BASE_URL = PersistentConfig(
    "RAG_OPENAI_API_BASE_URL",
    "rag.openai_api_base_url",
    os.getenv("RAG_OPENAI_API_BASE_URL", OPENAI_API_BASE_URL),
)
RAG_OPENAI_API_KEY = PersistentConfig(
    "RAG_OPENAI_API_KEY",
    "rag.openai_api_key",
    os.getenv("RAG_OPENAI_API_KEY", OPENAI_API_KEY),
)

ENABLE_RAG_LOCAL_WEB_FETCH = (
    os.getenv("ENABLE_RAG_LOCAL_WEB_FETCH", "False").lower() == "true"
)

YOUTUBE_LOADER_LANGUAGE = PersistentConfig(
    "YOUTUBE_LOADER_LANGUAGE",
    "rag.youtube_loader_language",
    os.getenv("YOUTUBE_LOADER_LANGUAGE", "en").split(","),
)

####################################
# Transcribe
####################################

WHISPER_MODEL = os.getenv("WHISPER_MODEL", "base")
WHISPER_MODEL_DIR = os.getenv("WHISPER_MODEL_DIR", f"{CACHE_DIR}/whisper/models")
WHISPER_MODEL_AUTO_UPDATE = (
    os.environ.get("WHISPER_MODEL_AUTO_UPDATE", "").lower() == "true"
)


####################################
# Images
####################################

IMAGE_GENERATION_ENGINE = PersistentConfig(
    "IMAGE_GENERATION_ENGINE",
    "image_generation.engine",
    os.getenv("IMAGE_GENERATION_ENGINE", ""),
)

ENABLE_IMAGE_GENERATION = PersistentConfig(
    "ENABLE_IMAGE_GENERATION",
    "image_generation.enable",
    os.environ.get("ENABLE_IMAGE_GENERATION", "").lower() == "true",
)
AUTOMATIC1111_BASE_URL = PersistentConfig(
    "AUTOMATIC1111_BASE_URL",
    "image_generation.automatic1111.base_url",
    os.getenv("AUTOMATIC1111_BASE_URL", ""),
)

COMFYUI_BASE_URL = PersistentConfig(
    "COMFYUI_BASE_URL",
    "image_generation.comfyui.base_url",
    os.getenv("COMFYUI_BASE_URL", ""),
)

IMAGES_OPENAI_API_BASE_URL = PersistentConfig(
    "IMAGES_OPENAI_API_BASE_URL",
    "image_generation.openai.api_base_url",
    os.getenv("IMAGES_OPENAI_API_BASE_URL", OPENAI_API_BASE_URL),
)
IMAGES_OPENAI_API_KEY = PersistentConfig(
    "IMAGES_OPENAI_API_KEY",
    "image_generation.openai.api_key",
    os.getenv("IMAGES_OPENAI_API_KEY", OPENAI_API_KEY),
)

IMAGE_SIZE = PersistentConfig(
    "IMAGE_SIZE", "image_generation.size", os.getenv("IMAGE_SIZE", "512x512")
)

IMAGE_STEPS = PersistentConfig(
    "IMAGE_STEPS", "image_generation.steps", int(os.getenv("IMAGE_STEPS", 50))
)

IMAGE_GENERATION_MODEL = PersistentConfig(
    "IMAGE_GENERATION_MODEL",
    "image_generation.model",
    os.getenv("IMAGE_GENERATION_MODEL", ""),
)

####################################
# Audio
####################################

AUDIO_OPENAI_API_BASE_URL = PersistentConfig(
    "AUDIO_OPENAI_API_BASE_URL",
    "audio.openai.api_base_url",
    os.getenv("AUDIO_OPENAI_API_BASE_URL", OPENAI_API_BASE_URL),
)
AUDIO_OPENAI_API_KEY = PersistentConfig(
    "AUDIO_OPENAI_API_KEY",
    "audio.openai.api_key",
    os.getenv("AUDIO_OPENAI_API_KEY", OPENAI_API_KEY),
)
AUDIO_OPENAI_API_MODEL = PersistentConfig(
    "AUDIO_OPENAI_API_MODEL",
    "audio.openai.api_model",
    os.getenv("AUDIO_OPENAI_API_MODEL", "tts-1"),
)
AUDIO_OPENAI_API_VOICE = PersistentConfig(
    "AUDIO_OPENAI_API_VOICE",
    "audio.openai.api_voice",
    os.getenv("AUDIO_OPENAI_API_VOICE", "alloy"),
)

####################################
# LiteLLM
####################################


ENABLE_LITELLM = os.environ.get("ENABLE_LITELLM", "True").lower() == "true"

LITELLM_PROXY_PORT = int(os.getenv("LITELLM_PROXY_PORT", "14365"))
if LITELLM_PROXY_PORT < 0 or LITELLM_PROXY_PORT > 65535:
    raise ValueError("Invalid port number for LITELLM_PROXY_PORT")
LITELLM_PROXY_HOST = os.getenv("LITELLM_PROXY_HOST", "127.0.0.1")


####################################
# Database
####################################

DATABASE_URL = os.environ.get("DATABASE_URL", f"sqlite:///{DATA_DIR}/webui.db")<|MERGE_RESOLUTION|>--- conflicted
+++ resolved
@@ -71,16 +71,10 @@
 
 log.setLevel(SRC_LOG_LEVELS["CONFIG"])
 
-<<<<<<< HEAD
 
 WEBUI_NAME = os.environ.get("WEBUI_NAME", "OWL")
 if WEBUI_NAME != "OWL":
     WEBUI_NAME += " (OWL)"
-=======
-WEBUI_NAME = os.environ.get("WEBUI_NAME", "Open WebUI")
-if WEBUI_NAME != "Open WebUI":
-    WEBUI_NAME += " (Open WebUI)"
->>>>>>> d43ee0fc
 
 WEBUI_URL = os.environ.get("WEBUI_URL", "http://localhost:3000")
 
