from fastapi import Depends, Request, HTTPException, status
from datetime import datetime, timedelta
from typing import List, Union, Optional
from utils.utils import get_verified_user, get_admin_user
from fastapi import APIRouter
from pydantic import BaseModel
import json
import logging

from apps.webui.models.users import Users
from apps.webui.models.chats import (
    ChatModel,
    ChatResponse,
    ChatTitleForm,
    ChatForm,
    ChatTitleIdResponse,
    Chats,
)


from apps.webui.models.tags import (
    TagModel,
    ChatIdTagModel,
    ChatIdTagForm,
    ChatTagsResponse,
    Tags,
)

from constants import ERROR_MESSAGES

from config import SRC_LOG_LEVELS, ENABLE_ADMIN_EXPORT, ENABLE_ADMIN_CHAT_ACCESS

log = logging.getLogger(__name__)
log.setLevel(SRC_LOG_LEVELS["MODELS"])

router = APIRouter()

############################
# GetChatList
############################


@router.get("/", response_model=List[ChatTitleIdResponse])
@router.get("/list", response_model=List[ChatTitleIdResponse])
async def get_session_user_chat_list(
    user=Depends(get_verified_user), page: Optional[int] = None
):
    if page is not None:
        limit = 60
        skip = (page - 1) * limit

        return Chats.get_chat_title_id_list_by_user_id(user.id, skip=skip, limit=limit)
    else:
        return Chats.get_chat_title_id_list_by_user_id(user.id)


############################
# DeleteAllChats
############################


@router.delete("/", response_model=bool)
async def delete_all_user_chats(request: Request, user=Depends(get_verified_user)):

    if (
        user.role != "admin"
        and not request.app.state.config.USER_PERMISSIONS["chat"]["deletion"]
    ):
        raise HTTPException(
            status_code=status.HTTP_401_UNAUTHORIZED,
            detail=ERROR_MESSAGES.ACCESS_PROHIBITED,
        )

    result = Chats.delete_chats_by_user_id(user.id)
    return result


############################
# GetUserChatList
############################


@router.get("/list/user/{user_id}", response_model=List[ChatTitleIdResponse])
async def get_user_chat_list_by_user_id(
    user_id: str,
    user=Depends(get_admin_user),
    skip: int = 0,
    limit: int = 50,
):
    if not ENABLE_ADMIN_CHAT_ACCESS:
        raise HTTPException(
            status_code=status.HTTP_401_UNAUTHORIZED,
            detail=ERROR_MESSAGES.ACCESS_PROHIBITED,
        )
    return Chats.get_chat_list_by_user_id(
        user_id, include_archived=True, skip=skip, limit=limit
    )


############################
# CreateNewChat
############################


@router.post("/new", response_model=Optional[ChatResponse])
async def create_new_chat(form_data: ChatForm, user=Depends(get_verified_user)):
    try:
        chat = Chats.insert_new_chat(user.id, form_data)
        return ChatResponse(**{**chat.model_dump(), "chat": json.loads(chat.chat)})
    except Exception as e:
        log.exception(e)
        raise HTTPException(
            status_code=status.HTTP_400_BAD_REQUEST, detail=ERROR_MESSAGES.DEFAULT()
        )


############################
# GetChats
############################


@router.get("/all", response_model=List[ChatResponse])
async def get_user_chats(user=Depends(get_verified_user)):
    return [
        ChatResponse(**{**chat.model_dump(), "chat": json.loads(chat.chat)})
        for chat in Chats.get_chats_by_user_id(user.id)
    ]


############################
# GetArchivedChats
############################


@router.get("/all/archived", response_model=List[ChatResponse])
async def get_user_archived_chats(user=Depends(get_verified_user)):
    return [
        ChatResponse(**{**chat.model_dump(), "chat": json.loads(chat.chat)})
        for chat in Chats.get_archived_chats_by_user_id(user.id)
    ]


############################
# GetAllChatsInDB
############################


@router.get("/all/db", response_model=List[ChatResponse])
async def get_all_user_chats_in_db(user=Depends(get_admin_user)):
    if not ENABLE_ADMIN_EXPORT:
        raise HTTPException(
            status_code=status.HTTP_401_UNAUTHORIZED,
            detail=ERROR_MESSAGES.ACCESS_PROHIBITED,
        )
    return [
        ChatResponse(**{**chat.model_dump(), "chat": json.loads(chat.chat)})
        for chat in Chats.get_chats()
    ]


############################
# GetArchivedChats
############################


@router.get("/archived", response_model=List[ChatTitleIdResponse])
async def get_archived_session_user_chat_list(
    user=Depends(get_verified_user), skip: int = 0, limit: int = 50
):
    return Chats.get_archived_chat_list_by_user_id(user.id, skip, limit)


############################
# ArchiveAllChats
############################


@router.post("/archive/all", response_model=bool)
async def archive_all_chats(user=Depends(get_verified_user)):
    return Chats.archive_all_chats_by_user_id(user.id)


############################
# GetSharedChatById
############################


@router.get("/share/{share_id}", response_model=Optional[ChatResponse])
async def get_shared_chat_by_id(share_id: str, user=Depends(get_verified_user)):
    if user.role == "pending":
        raise HTTPException(
            status_code=status.HTTP_401_UNAUTHORIZED, detail=ERROR_MESSAGES.NOT_FOUND
        )

<<<<<<< HEAD
    if user.role != "admin":
=======
    if user.role == "user" or (user.role == "admin" and not ENABLE_ADMIN_CHAT_ACCESS):
>>>>>>> 003ceff7
        chat = Chats.get_chat_by_share_id(share_id)
    elif user.role == "admin" and ENABLE_ADMIN_CHAT_ACCESS:
        chat = Chats.get_chat_by_id(share_id)

    if chat:
        return ChatResponse(**{**chat.model_dump(), "chat": json.loads(chat.chat)})
    else:
        raise HTTPException(
            status_code=status.HTTP_401_UNAUTHORIZED, detail=ERROR_MESSAGES.NOT_FOUND
        )


############################
# GetChatsByTags
############################


class TagNameForm(BaseModel):
    name: str
    skip: Optional[int] = 0
    limit: Optional[int] = 50


@router.post("/tags", response_model=List[ChatTitleIdResponse])
async def get_user_chat_list_by_tag_name(
    form_data: TagNameForm, user=Depends(get_verified_user)
):

    chat_ids = [
        chat_id_tag.chat_id
        for chat_id_tag in Tags.get_chat_ids_by_tag_name_and_user_id(
            form_data.name, user.id
        )
    ]

    chats = Chats.get_chat_list_by_chat_ids(chat_ids, form_data.skip, form_data.limit)

    if len(chats) == 0:
        Tags.delete_tag_by_tag_name_and_user_id(form_data.name, user.id)

    return chats


############################
# GetAllTags
############################


@router.get("/tags/all", response_model=List[TagModel])
async def get_all_tags(user=Depends(get_verified_user)):
    try:
        tags = Tags.get_tags_by_user_id(user.id)
        return tags
    except Exception as e:
        log.exception(e)
        raise HTTPException(
            status_code=status.HTTP_400_BAD_REQUEST, detail=ERROR_MESSAGES.DEFAULT()
        )


############################
# GetChatById
############################


@router.get("/{id}", response_model=Optional[ChatResponse])
async def get_chat_by_id(id: str, user=Depends(get_verified_user)):
    chat = Chats.get_chat_by_id_and_user_id(id, user.id)

    if chat:
        return ChatResponse(**{**chat.model_dump(), "chat": json.loads(chat.chat)})
    else:
        raise HTTPException(
            status_code=status.HTTP_401_UNAUTHORIZED, detail=ERROR_MESSAGES.NOT_FOUND
        )

async def request_get_chat_by_id(id: str, user):
    chat = Chats.get_chat_by_id_and_user_id(id, user.id)

    if chat:
        return ChatResponse(**{**chat.model_dump(), "chat": json.loads(chat.chat)})
    else:
        raise HTTPException(
            status_code=status.HTTP_401_UNAUTHORIZED, detail=ERROR_MESSAGES.NOT_FOUND
        )

############################
# UpdateChatById
############################


@router.post("/{id}", response_model=Optional[ChatResponse])
async def update_chat_by_id(
    id: str, form_data: ChatForm, user=Depends(get_verified_user)
):
    chat = Chats.get_chat_by_id_and_user_id(id, user.id)
    if chat:
        updated_chat = {**json.loads(chat.chat), **form_data.chat}

        chat = Chats.update_chat_by_id(id, updated_chat)
        return ChatResponse(**{**chat.model_dump(), "chat": json.loads(chat.chat)})
    else:
        raise HTTPException(
            status_code=status.HTTP_401_UNAUTHORIZED,
            detail=ERROR_MESSAGES.ACCESS_PROHIBITED,
        )


############################
# DeleteChatById
############################


@router.delete("/{id}", response_model=bool)
async def delete_chat_by_id(request: Request, id: str, user=Depends(get_verified_user)):

    if user.role == "admin":
        result = Chats.delete_chat_by_id(id)
        return result
    else:
        if not request.app.state.config.USER_PERMISSIONS["chat"]["deletion"]:
            raise HTTPException(
                status_code=status.HTTP_401_UNAUTHORIZED,
                detail=ERROR_MESSAGES.ACCESS_PROHIBITED,
            )

        result = Chats.delete_chat_by_id_and_user_id(id, user.id)
        return result


############################
# CloneChat
############################


@router.get("/{id}/clone", response_model=Optional[ChatResponse])
async def clone_chat_by_id(id: str, user=Depends(get_verified_user)):
    chat = Chats.get_chat_by_id_and_user_id(id, user.id)
    if chat:

        chat_body = json.loads(chat.chat)
        updated_chat = {
            **chat_body,
            "originalChatId": chat.id,
            "branchPointMessageId": chat_body["history"]["currentId"],
            "title": f"Clone of {chat.title}",
        }

        chat = Chats.insert_new_chat(user.id, ChatForm(**{"chat": updated_chat}))
        return ChatResponse(**{**chat.model_dump(), "chat": json.loads(chat.chat)})
    else:
        raise HTTPException(
            status_code=status.HTTP_401_UNAUTHORIZED, detail=ERROR_MESSAGES.DEFAULT()
        )


############################
# ArchiveChat
############################


@router.get("/{id}/archive", response_model=Optional[ChatResponse])
async def archive_chat_by_id(id: str, user=Depends(get_verified_user)):
    chat = Chats.get_chat_by_id_and_user_id(id, user.id)
    if chat:
        chat = Chats.toggle_chat_archive_by_id(id)
        return ChatResponse(**{**chat.model_dump(), "chat": json.loads(chat.chat)})
    else:
        raise HTTPException(
            status_code=status.HTTP_401_UNAUTHORIZED, detail=ERROR_MESSAGES.DEFAULT()
        )


############################
# ShareChatById
############################


@router.post("/{id}/share", response_model=Optional[ChatResponse])
async def share_chat_by_id(id: str, user=Depends(get_verified_user)):
    chat = Chats.get_chat_by_id_and_user_id(id, user.id)
    if chat:
        if chat.share_id:
            shared_chat = Chats.update_shared_chat_by_chat_id(chat.id)
            return ChatResponse(
                **{**shared_chat.model_dump(), "chat": json.loads(shared_chat.chat)}
            )

        shared_chat = Chats.insert_shared_chat_by_chat_id(chat.id)
        if not shared_chat:
            raise HTTPException(
                status_code=status.HTTP_500_INTERNAL_SERVER_ERROR,
                detail=ERROR_MESSAGES.DEFAULT(),
            )

        return ChatResponse(
            **{**shared_chat.model_dump(), "chat": json.loads(shared_chat.chat)}
        )
    else:
        raise HTTPException(
            status_code=status.HTTP_401_UNAUTHORIZED,
            detail=ERROR_MESSAGES.ACCESS_PROHIBITED,
        )

async def request_share_chat_by_id(id: str, user):
    chat = Chats.get_chat_by_id_and_user_id(id, user.id)
    if chat:
        if chat.share_id:
            shared_chat = Chats.update_shared_chat_by_chat_id(chat.id)
            return ChatResponse(
                **{**shared_chat.model_dump(), "chat": json.loads(shared_chat.chat)}
            )

        shared_chat = Chats.insert_shared_chat_by_chat_id(chat.id)
        if not shared_chat:
            raise HTTPException(
                status_code=status.HTTP_500_INTERNAL_SERVER_ERROR,
                detail=ERROR_MESSAGES.DEFAULT(),
            )

        return ChatResponse(
            **{**shared_chat.model_dump(), "chat": json.loads(shared_chat.chat)}
        )
    else:
        raise HTTPException(
            status_code=status.HTTP_401_UNAUTHORIZED,
            detail=ERROR_MESSAGES.ACCESS_PROHIBITED,
        )

############################
# DeletedSharedChatById
############################


@router.delete("/{id}/share", response_model=Optional[bool])
async def delete_shared_chat_by_id(id: str, user=Depends(get_verified_user)):
    chat = Chats.get_chat_by_id_and_user_id(id, user.id)
    if chat:
        if not chat.share_id:
            return False

        result = Chats.delete_shared_chat_by_chat_id(id)
        update_result = Chats.update_chat_share_id_by_id(id, None)

        return result and update_result != None
    else:
        raise HTTPException(
            status_code=status.HTTP_401_UNAUTHORIZED,
            detail=ERROR_MESSAGES.ACCESS_PROHIBITED,
        )


############################
# GetChatTagsById
############################


@router.get("/{id}/tags", response_model=List[TagModel])
async def get_chat_tags_by_id(id: str, user=Depends(get_verified_user)):
    tags = Tags.get_tags_by_chat_id_and_user_id(id, user.id)

    if tags != None:
        return tags
    else:
        raise HTTPException(
            status_code=status.HTTP_401_UNAUTHORIZED, detail=ERROR_MESSAGES.NOT_FOUND
        )


############################
# AddChatTagById
############################


@router.post("/{id}/tags", response_model=Optional[ChatIdTagModel])
async def add_chat_tag_by_id(
    id: str, form_data: ChatIdTagForm, user=Depends(get_verified_user)
):
    tags = Tags.get_tags_by_chat_id_and_user_id(id, user.id)

    if form_data.tag_name not in tags:
        tag = Tags.add_tag_to_chat(user.id, form_data)

        if tag:
            return tag
        else:
            raise HTTPException(
                status_code=status.HTTP_401_UNAUTHORIZED,
                detail=ERROR_MESSAGES.NOT_FOUND,
            )
    else:
        raise HTTPException(
            status_code=status.HTTP_401_UNAUTHORIZED, detail=ERROR_MESSAGES.DEFAULT()
        )


############################
# DeleteChatTagById
############################


@router.delete("/{id}/tags", response_model=Optional[bool])
async def delete_chat_tag_by_id(
    id: str, form_data: ChatIdTagForm, user=Depends(get_verified_user)
):
    result = Tags.delete_tag_by_tag_name_and_chat_id_and_user_id(
        form_data.tag_name, id, user.id
    )

    if result:
        return result
    else:
        raise HTTPException(
            status_code=status.HTTP_401_UNAUTHORIZED, detail=ERROR_MESSAGES.NOT_FOUND
        )


############################
# DeleteAllChatTagsById
############################


@router.delete("/{id}/tags/all", response_model=Optional[bool])
async def delete_all_chat_tags_by_id(id: str, user=Depends(get_verified_user)):
    result = Tags.delete_tags_by_chat_id_and_user_id(id, user.id)

    if result:
        return result
    else:
        raise HTTPException(
            status_code=status.HTTP_401_UNAUTHORIZED, detail=ERROR_MESSAGES.NOT_FOUND
        )<|MERGE_RESOLUTION|>--- conflicted
+++ resolved
@@ -192,11 +192,7 @@
             status_code=status.HTTP_401_UNAUTHORIZED, detail=ERROR_MESSAGES.NOT_FOUND
         )
 
-<<<<<<< HEAD
-    if user.role != "admin":
-=======
-    if user.role == "user" or (user.role == "admin" and not ENABLE_ADMIN_CHAT_ACCESS):
->>>>>>> 003ceff7
+    if user.role != "admin" or (user.role == "admin" and not ENABLE_ADMIN_CHAT_ACCESS):
         chat = Chats.get_chat_by_share_id(share_id)
     elif user.role == "admin" and ENABLE_ADMIN_CHAT_ACCESS:
         chat = Chats.get_chat_by_id(share_id)
