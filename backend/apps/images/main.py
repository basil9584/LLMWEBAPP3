--- conflicted
+++ resolved
@@ -28,7 +28,6 @@
 import base64
 import json
 import logging
-<<<<<<< HEAD
 import tempfile
 import os
 from urllib.parse import urljoin
@@ -42,20 +41,11 @@
     NEXTCLOUD_USERNAME,
     HEADERS,
     NEXTCLOUD_URL,
-) 
-=======
-
-from config import (
-    SRC_LOG_LEVELS,
-    CACHE_DIR,
     ENABLE_IMAGE_GENERATION,
-    AUTOMATIC1111_BASE_URL,
-    COMFYUI_BASE_URL,
     IMAGES_OPENAI_API_BASE_URL,
     IMAGES_OPENAI_API_KEY,
-)
-
->>>>>>> 1092ee9c
+) 
+
 
 log = logging.getLogger(__name__)
 log.setLevel(SRC_LOG_LEVELS["IMAGES"])
