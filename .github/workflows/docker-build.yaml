name: Create and publish Docker images with specific build args

on:
  workflow_dispatch:
  push:
    branches:
      - main
      - dev
    tags:
      - v*

env:
  REGISTRY: ghcr.io
  IMAGE_NAME: ${{ github.repository }}
  FULL_IMAGE_NAME: ghcr.io/${{ github.repository }}

jobs:
  build-main-image:
    runs-on: ubuntu-latest
    permissions:
      contents: read
      packages: write
    strategy:
      fail-fast: false
      matrix:
        platform:
          - linux/amd64
          # - linux/arm64

    steps:
      - name: Prepare
        run: |
          platform=${{ matrix.platform }}
          echo "PLATFORM_PAIR=${platform//\//-}" >> $GITHUB_ENV

      - name: Checkout repository
        uses: actions/checkout@v4

      - name: Set up QEMU
        uses: docker/setup-qemu-action@v3

      - name: Set up Docker Buildx
        uses: docker/setup-buildx-action@v3

      - name: Log in to the Container registry
        uses: docker/login-action@v3
        with:
          registry: ${{ env.REGISTRY }}
          username: ${{ github.actor }}
          password: ${{ secrets.GITHUB_TOKEN }}

      - name: Extract metadata for Docker images (default latest tag)
        id: meta
        uses: docker/metadata-action@v5
        with:
          images: ${{ env.FULL_IMAGE_NAME }}
          tags: |
            type=ref,event=branch
            type=ref,event=tag
            type=sha,prefix=git-
            type=semver,pattern={{version}}
            type=semver,pattern={{major}}.{{minor}}
          flavor: |
            latest=${{ github.ref == 'refs/heads/main' }}

      - name: Extract metadata for Docker cache
        id: cache-meta
        uses: docker/metadata-action@v5
        with:
          images: ${{ env.FULL_IMAGE_NAME }}
          tags: |
            type=ref,event=branch
          flavor: |
            prefix=cache-${{ matrix.platform }}-

      - name: Build Docker image (latest)
        uses: docker/build-push-action@v5
        id: build
        with:
          context: .
          push: true
          platforms: ${{ matrix.platform }}
          labels: ${{ steps.meta.outputs.labels }}
          outputs: type=image,name=${{ env.FULL_IMAGE_NAME }},push-by-digest=true,name-canonical=true,push=true
          cache-from: type=registry,ref=${{ steps.cache-meta.outputs.tags }}
          cache-to: type=registry,ref=${{ steps.cache-meta.outputs.tags }},mode=max

      - name: Export digest
        run: |
          mkdir -p /tmp/digests
          digest="${{ steps.build.outputs.digest }}"
          touch "/tmp/digests/${digest#sha256:}"

      - name: Upload digest
        uses: actions/upload-artifact@v4
        with:
          name: digests-main-${{ env.PLATFORM_PAIR }}
          path: /tmp/digests/*
          if-no-files-found: error
          retention-days: 1

<<<<<<< HEAD
=======
  build-cuda-image:
    runs-on: ubuntu-latest
    permissions:
      contents: read
      packages: write
    strategy:
      fail-fast: false
      matrix:
        platform:
          - linux/amd64
          - linux/arm64

    steps:
      - name: Prepare
        run: |
          platform=${{ matrix.platform }}
          echo "PLATFORM_PAIR=${platform//\//-}" >> $GITHUB_ENV

      - name: Checkout repository
        uses: actions/checkout@v4

      - name: Set up QEMU
        uses: docker/setup-qemu-action@v3

      - name: Set up Docker Buildx
        uses: docker/setup-buildx-action@v3

      - name: Log in to the Container registry
        uses: docker/login-action@v3
        with:
          registry: ${{ env.REGISTRY }}
          username: ${{ github.actor }}
          password: ${{ secrets.GITHUB_TOKEN }}

      - name: Extract metadata for Docker images (cuda tag)
        id: meta
        uses: docker/metadata-action@v5
        with:
          images: ${{ env.FULL_IMAGE_NAME }}
          tags: |
            type=ref,event=branch
            type=ref,event=tag
            type=sha,prefix=git-
            type=semver,pattern={{version}}
            type=semver,pattern={{major}}.{{minor}}
            type=raw,enable=${{ github.ref == 'refs/heads/main' }},prefix=,suffix=,value=cuda
          flavor: |
            latest=${{ github.ref == 'refs/heads/main' }}
            suffix=-cuda,onlatest=true

      - name: Extract metadata for Docker cache
        id: cache-meta
        uses: docker/metadata-action@v5
        with:
          images: ${{ env.FULL_IMAGE_NAME }}
          tags: |
            type=ref,event=branch
          flavor: |
            prefix=cache-cuda-${{ matrix.platform }}-

      - name: Build Docker image (cuda)
        uses: docker/build-push-action@v5
        id: build
        with:
          context: .
          push: true
          platforms: ${{ matrix.platform }}
          labels: ${{ steps.meta.outputs.labels }}
          outputs: type=image,name=${{ env.FULL_IMAGE_NAME }},push-by-digest=true,name-canonical=true,push=true
          cache-from: type=registry,ref=${{ steps.cache-meta.outputs.tags }}
          cache-to: type=registry,ref=${{ steps.cache-meta.outputs.tags }},mode=max
          build-args: USE_CUDA=true

      - name: Export digest
        run: |
          mkdir -p /tmp/digests
          digest="${{ steps.build.outputs.digest }}"
          touch "/tmp/digests/${digest#sha256:}"

      - name: Upload digest
        uses: actions/upload-artifact@v4
        with:
          name: digests-cuda-${{ env.PLATFORM_PAIR }}
          path: /tmp/digests/*
          if-no-files-found: error
          retention-days: 1

  build-ollama-image:
    runs-on: ubuntu-latest
    permissions:
      contents: read
      packages: write
    strategy:
      fail-fast: false
      matrix:
        platform:
          - linux/amd64
          - linux/arm64

    steps:
      - name: Prepare
        run: |
          platform=${{ matrix.platform }}
          echo "PLATFORM_PAIR=${platform//\//-}" >> $GITHUB_ENV

      - name: Checkout repository
        uses: actions/checkout@v4

      - name: Set up QEMU
        uses: docker/setup-qemu-action@v3

      - name: Set up Docker Buildx
        uses: docker/setup-buildx-action@v3

      - name: Log in to the Container registry
        uses: docker/login-action@v3
        with:
          registry: ${{ env.REGISTRY }}
          username: ${{ github.actor }}
          password: ${{ secrets.GITHUB_TOKEN }}

      - name: Extract metadata for Docker images (ollama tag)
        id: meta
        uses: docker/metadata-action@v5
        with:
          images: ${{ env.FULL_IMAGE_NAME }}
          tags: |
            type=ref,event=branch
            type=ref,event=tag
            type=sha,prefix=git-
            type=semver,pattern={{version}}
            type=semver,pattern={{major}}.{{minor}}
            type=raw,enable=${{ github.ref == 'refs/heads/main' }},prefix=,suffix=,value=ollama
          flavor: |
            latest=${{ github.ref == 'refs/heads/main' }}
            suffix=-ollama,onlatest=true

      - name: Extract metadata for Docker cache
        id: cache-meta
        uses: docker/metadata-action@v5
        with:
          images: ${{ env.FULL_IMAGE_NAME }}
          tags: |
            type=ref,event=branch
          flavor: |
            prefix=cache-ollama-${{ matrix.platform }}-

      - name: Build Docker image (ollama)
        uses: docker/build-push-action@v5
        id: build
        with:
          context: .
          push: true
          platforms: ${{ matrix.platform }}
          labels: ${{ steps.meta.outputs.labels }}
          outputs: type=image,name=${{ env.FULL_IMAGE_NAME }},push-by-digest=true,name-canonical=true,push=true
          cache-from: type=registry,ref=${{ steps.cache-meta.outputs.tags }}
          cache-to: type=registry,ref=${{ steps.cache-meta.outputs.tags }},mode=max
          build-args: USE_OLLAMA=true

      - name: Export digest
        run: |
          mkdir -p /tmp/digests
          digest="${{ steps.build.outputs.digest }}"
          touch "/tmp/digests/${digest#sha256:}"

      - name: Upload digest
        uses: actions/upload-artifact@v4
        with:
          name: digests-ollama-${{ env.PLATFORM_PAIR }}
          path: /tmp/digests/*
          if-no-files-found: error
          retention-days: 1
>>>>>>> d43ee0fc

  merge-main-images:
    runs-on: ubuntu-latest
    needs: [ build-main-image ]
    steps:
      - name: Download digests
        uses: actions/download-artifact@v4
        with:
          pattern: digests-main-*
          path: /tmp/digests
          merge-multiple: true

      - name: Set up Docker Buildx
        uses: docker/setup-buildx-action@v3

      - name: Log in to the Container registry
        uses: docker/login-action@v3
        with:
          registry: ${{ env.REGISTRY }}
          username: ${{ github.actor }}
          password: ${{ secrets.GITHUB_TOKEN }}
          
      - name: Extract metadata (tags) for Docker images
        run: |
          echo "IMAGE_DATE_TAG=$(date +'%Y%m%d')" >> $GITHUB_ENV
          
      - name: Extract metadata for Docker images (default latest tag)
        id: meta
        uses: docker/metadata-action@v5
        with:
          images: ${{ env.FULL_IMAGE_NAME }}
          tags: |
            type=ref,event=branch
            type=ref,event=tag
            type=sha,prefix=git-
            type=semver,pattern={{version}}
            type=semver,pattern={{major}}.{{minor}}
            type=raw,value=latest
            type=raw,value=${{ env.IMAGE_DATE_TAG }}
          flavor: |
            latest=${{ github.ref == 'refs/heads/main' }}

      - name: Create manifest list and push
        working-directory: /tmp/digests
        run: |
          docker buildx imagetools create $(jq -cr '.tags | map("-t " + .) | join(" ")' <<< "$DOCKER_METADATA_OUTPUT_JSON") \
            $(printf '${{ env.FULL_IMAGE_NAME }}@sha256:%s ' *)

      - name: Inspect image
        run: |
          docker buildx imagetools inspect ${{ env.FULL_IMAGE_NAME }}:${{ steps.meta.outputs.version }}<|MERGE_RESOLUTION|>--- conflicted
+++ resolved
@@ -99,182 +99,6 @@
           if-no-files-found: error
           retention-days: 1
 
-<<<<<<< HEAD
-=======
-  build-cuda-image:
-    runs-on: ubuntu-latest
-    permissions:
-      contents: read
-      packages: write
-    strategy:
-      fail-fast: false
-      matrix:
-        platform:
-          - linux/amd64
-          - linux/arm64
-
-    steps:
-      - name: Prepare
-        run: |
-          platform=${{ matrix.platform }}
-          echo "PLATFORM_PAIR=${platform//\//-}" >> $GITHUB_ENV
-
-      - name: Checkout repository
-        uses: actions/checkout@v4
-
-      - name: Set up QEMU
-        uses: docker/setup-qemu-action@v3
-
-      - name: Set up Docker Buildx
-        uses: docker/setup-buildx-action@v3
-
-      - name: Log in to the Container registry
-        uses: docker/login-action@v3
-        with:
-          registry: ${{ env.REGISTRY }}
-          username: ${{ github.actor }}
-          password: ${{ secrets.GITHUB_TOKEN }}
-
-      - name: Extract metadata for Docker images (cuda tag)
-        id: meta
-        uses: docker/metadata-action@v5
-        with:
-          images: ${{ env.FULL_IMAGE_NAME }}
-          tags: |
-            type=ref,event=branch
-            type=ref,event=tag
-            type=sha,prefix=git-
-            type=semver,pattern={{version}}
-            type=semver,pattern={{major}}.{{minor}}
-            type=raw,enable=${{ github.ref == 'refs/heads/main' }},prefix=,suffix=,value=cuda
-          flavor: |
-            latest=${{ github.ref == 'refs/heads/main' }}
-            suffix=-cuda,onlatest=true
-
-      - name: Extract metadata for Docker cache
-        id: cache-meta
-        uses: docker/metadata-action@v5
-        with:
-          images: ${{ env.FULL_IMAGE_NAME }}
-          tags: |
-            type=ref,event=branch
-          flavor: |
-            prefix=cache-cuda-${{ matrix.platform }}-
-
-      - name: Build Docker image (cuda)
-        uses: docker/build-push-action@v5
-        id: build
-        with:
-          context: .
-          push: true
-          platforms: ${{ matrix.platform }}
-          labels: ${{ steps.meta.outputs.labels }}
-          outputs: type=image,name=${{ env.FULL_IMAGE_NAME }},push-by-digest=true,name-canonical=true,push=true
-          cache-from: type=registry,ref=${{ steps.cache-meta.outputs.tags }}
-          cache-to: type=registry,ref=${{ steps.cache-meta.outputs.tags }},mode=max
-          build-args: USE_CUDA=true
-
-      - name: Export digest
-        run: |
-          mkdir -p /tmp/digests
-          digest="${{ steps.build.outputs.digest }}"
-          touch "/tmp/digests/${digest#sha256:}"
-
-      - name: Upload digest
-        uses: actions/upload-artifact@v4
-        with:
-          name: digests-cuda-${{ env.PLATFORM_PAIR }}
-          path: /tmp/digests/*
-          if-no-files-found: error
-          retention-days: 1
-
-  build-ollama-image:
-    runs-on: ubuntu-latest
-    permissions:
-      contents: read
-      packages: write
-    strategy:
-      fail-fast: false
-      matrix:
-        platform:
-          - linux/amd64
-          - linux/arm64
-
-    steps:
-      - name: Prepare
-        run: |
-          platform=${{ matrix.platform }}
-          echo "PLATFORM_PAIR=${platform//\//-}" >> $GITHUB_ENV
-
-      - name: Checkout repository
-        uses: actions/checkout@v4
-
-      - name: Set up QEMU
-        uses: docker/setup-qemu-action@v3
-
-      - name: Set up Docker Buildx
-        uses: docker/setup-buildx-action@v3
-
-      - name: Log in to the Container registry
-        uses: docker/login-action@v3
-        with:
-          registry: ${{ env.REGISTRY }}
-          username: ${{ github.actor }}
-          password: ${{ secrets.GITHUB_TOKEN }}
-
-      - name: Extract metadata for Docker images (ollama tag)
-        id: meta
-        uses: docker/metadata-action@v5
-        with:
-          images: ${{ env.FULL_IMAGE_NAME }}
-          tags: |
-            type=ref,event=branch
-            type=ref,event=tag
-            type=sha,prefix=git-
-            type=semver,pattern={{version}}
-            type=semver,pattern={{major}}.{{minor}}
-            type=raw,enable=${{ github.ref == 'refs/heads/main' }},prefix=,suffix=,value=ollama
-          flavor: |
-            latest=${{ github.ref == 'refs/heads/main' }}
-            suffix=-ollama,onlatest=true
-
-      - name: Extract metadata for Docker cache
-        id: cache-meta
-        uses: docker/metadata-action@v5
-        with:
-          images: ${{ env.FULL_IMAGE_NAME }}
-          tags: |
-            type=ref,event=branch
-          flavor: |
-            prefix=cache-ollama-${{ matrix.platform }}-
-
-      - name: Build Docker image (ollama)
-        uses: docker/build-push-action@v5
-        id: build
-        with:
-          context: .
-          push: true
-          platforms: ${{ matrix.platform }}
-          labels: ${{ steps.meta.outputs.labels }}
-          outputs: type=image,name=${{ env.FULL_IMAGE_NAME }},push-by-digest=true,name-canonical=true,push=true
-          cache-from: type=registry,ref=${{ steps.cache-meta.outputs.tags }}
-          cache-to: type=registry,ref=${{ steps.cache-meta.outputs.tags }},mode=max
-          build-args: USE_OLLAMA=true
-
-      - name: Export digest
-        run: |
-          mkdir -p /tmp/digests
-          digest="${{ steps.build.outputs.digest }}"
-          touch "/tmp/digests/${digest#sha256:}"
-
-      - name: Upload digest
-        uses: actions/upload-artifact@v4
-        with:
-          name: digests-ollama-${{ env.PLATFORM_PAIR }}
-          path: /tmp/digests/*
-          if-no-files-found: error
-          retention-days: 1
->>>>>>> d43ee0fc
 
   merge-main-images:
     runs-on: ubuntu-latest
