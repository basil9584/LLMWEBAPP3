import { browser, dev } from '$app/environment';
// import { version } from '../../package.json';

<<<<<<< HEAD
export const APP_NAME = 'YUBB UI';
export const WEBUI_BASE_URL = dev ? `http://${location.hostname}:8080` : ``;
=======
export const APP_NAME = 'Open WebUI';
export const WEBUI_BASE_URL = browser ? (dev ? `http://${location.hostname}:8080` : ``) : ``;
>>>>>>> 7068ea92

export const WEBUI_API_BASE_URL = `${WEBUI_BASE_URL}/api/v1`;

export const LITELLM_API_BASE_URL = `${WEBUI_BASE_URL}/litellm/api`;
export const OLLAMA_API_BASE_URL = `${WEBUI_BASE_URL}/ollama`;
export const OPENAI_API_BASE_URL = `${WEBUI_BASE_URL}/openai/api`;
export const AUDIO_API_BASE_URL = `${WEBUI_BASE_URL}/audio/api/v1`;
export const IMAGES_API_BASE_URL = `${WEBUI_BASE_URL}/images/api/v1`;
export const RAG_API_BASE_URL = `${WEBUI_BASE_URL}/rag/api/v1`;

export const WEBUI_VERSION = APP_VERSION;
export const REQUIRED_OLLAMA_VERSION = '0.1.16';

export const SUPPORTED_FILE_TYPE = [
	'application/epub+zip',
	'application/pdf',
	'text/plain',
	'text/csv',
	'text/xml',
	'text/html',
	'text/x-python',
	'text/css',
	'application/vnd.openxmlformats-officedocument.wordprocessingml.document',
	'application/octet-stream',
	'application/x-javascript',
	'text/markdown',
	'audio/mpeg',
	'audio/wav'
];

export const SUPPORTED_FILE_EXTENSIONS = [
	'md',
	'rst',
	'go',
	'py',
	'java',
	'sh',
	'bat',
	'ps1',
	'cmd',
	'js',
	'ts',
	'css',
	'cpp',
	'hpp',
	'h',
	'c',
	'cs',
	'htm',
	'html',
	'sql',
	'log',
	'ini',
	'pl',
	'pm',
	'r',
	'dart',
	'dockerfile',
	'env',
	'php',
	'hs',
	'hsc',
	'lua',
	'nginxconf',
	'conf',
	'm',
	'mm',
	'plsql',
	'perl',
	'rb',
	'rs',
	'db2',
	'scala',
	'bash',
	'swift',
	'vue',
	'svelte',
	'doc',
	'docx',
	'pdf',
	'csv',
	'txt',
	'xls',
	'xlsx'
];

// Source: https://kit.svelte.dev/docs/modules#$env-static-public
// This feature, akin to $env/static/private, exclusively incorporates environment variables
// that are prefixed with config.kit.env.publicPrefix (usually set to PUBLIC_).
// Consequently, these variables can be securely exposed to client-side code.<|MERGE_RESOLUTION|>--- conflicted
+++ resolved
@@ -1,13 +1,8 @@
 import { browser, dev } from '$app/environment';
 // import { version } from '../../package.json';
 
-<<<<<<< HEAD
 export const APP_NAME = 'YUBB UI';
-export const WEBUI_BASE_URL = dev ? `http://${location.hostname}:8080` : ``;
-=======
-export const APP_NAME = 'Open WebUI';
 export const WEBUI_BASE_URL = browser ? (dev ? `http://${location.hostname}:8080` : ``) : ``;
->>>>>>> 7068ea92
 
 export const WEBUI_API_BASE_URL = `${WEBUI_BASE_URL}/api/v1`;
 
