--- conflicted
+++ resolved
@@ -12,12 +12,7 @@
 		mobile,
 		showArchivedChats,
 		pinnedChats,
-<<<<<<< HEAD
 		showArtifacts
-=======
-		scrollPaginationEnabled,
-		currentChatPage
->>>>>>> 8d257ed5
 	} from '$lib/stores';
 	import { onMount, getContext, tick } from 'svelte';
 
