--- conflicted
+++ resolved
@@ -10,7 +10,6 @@
 
 	let previewElement = null;
 
-<<<<<<< HEAD
 	const MimeTypes: { [index: string]: string } = {
 		jpeg: 'image/jpeg',
 		jpg: 'image/jpeg',
@@ -37,7 +36,7 @@
 		show = false;
 	};
 
-	const downloadImage = (url) => {
+	const downloadImage = (url, prefixName = 'image') => {
 		const isBase64 = url.startsWith('data:image/');
 		let filename = 'image.png';
 		let mimeType = 'image/png';
@@ -47,7 +46,7 @@
 			const mimeInfo = base64Parts[0].split(';')[0];
 			mimeType = mimeInfo.split(':')[1];
 			const extension = mimeType.split('/')[1];
-			filename = `image.${extension}`;
+			filename = `${prefixName}.${extension}`;
 
 			const base64Data = base64Parts[1];
 			const binaryData = atob(base64Data);
@@ -90,22 +89,6 @@
 				})
 				.catch((error) => console.error('Error downloading image:', error));
 		}
-=======
-	const downloadImage = (url, filename, prefixName = '') => {
-		fetch(url)
-			.then((response) => response.blob())
-			.then((blob) => {
-				const objectUrl = window.URL.createObjectURL(blob);
-				const link = document.createElement('a');
-				link.href = objectUrl;
-				link.download = `${prefixName}${filename}`;
-				document.body.appendChild(link);
-				link.click();
-				document.body.removeChild(link);
-				window.URL.revokeObjectURL(objectUrl);
-			})
-			.catch((error) => console.error('Error downloading image:', error));
->>>>>>> 5c16631e
 	};
 
 	const handleKeyDown = (event: KeyboardEvent) => {
@@ -170,15 +153,11 @@
 				<button
 					class=" p-5"
 					on:click={() => {
-<<<<<<< HEAD
 						if (isMarkdown) {
 							window.open(src, '_blank').focus();
 						} else {
-							downloadImage(src);
+							downloadImage(src, alt);
 						}
-=======
-						downloadImage(src, src.substring(src.lastIndexOf('/') + 1), alt);
->>>>>>> 5c16631e
 					}}
 				>
 					<svg
