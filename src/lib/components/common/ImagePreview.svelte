--- conflicted
+++ resolved
@@ -5,7 +5,6 @@
 	export let src = '';
 	export let alt = '';
 
-<<<<<<< HEAD
 	const MimeTypes: { [index: string]: string } = {
 		jpeg: 'image/jpeg',
 		jpg: 'image/jpeg',
@@ -35,11 +34,6 @@
 		const extension = `${(splitted[splitted.length - 1] || 'png').toLowerCase()}`;
 		const filename = `Image.${extension}`;
 
-=======
-	let mounted = false;
-
-	const downloadImage = (url, filename) => {
->>>>>>> 90503be2
 		fetch(url)
 			.then((response) => response.blob())
 			.then((blob) => {
@@ -110,11 +104,7 @@
 				<button
 					class=" p-5"
 					on:click={() => {
-<<<<<<< HEAD
 						downloadImage(src);
-=======
-						downloadImage(src, src.substring(src.lastIndexOf('/') + 1));
->>>>>>> 90503be2
 					}}
 				>
 					<svg
