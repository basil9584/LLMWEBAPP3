<script lang="ts">
	import { getContext } from 'svelte';
	import Modal from '../common/Modal.svelte';

	const i18n = getContext('i18n');

	export let show = false;
</script>

<Modal bind:show>
	<div class="text-gray-700 dark:text-gray-100">
		<div class=" flex justify-between dark:text-gray-300 px-5 pt-4">
			<div class=" text-lg font-medium self-center">{$i18n.t('Keyboard shortcuts')}</div>
			<button
				class="self-center"
				on:click={() => {
					show = false;
				}}
			>
				<svg
					xmlns="http://www.w3.org/2000/svg"
					viewBox="0 0 20 20"
					fill="currentColor"
					class="w-5 h-5"
				>
					<path
						d="M6.28 5.22a.75.75 0 00-1.06 1.06L8.94 10l-3.72 3.72a.75.75 0 101.06 1.06L10 11.06l3.72 3.72a.75.75 0 101.06-1.06L11.06 10l3.72-3.72a.75.75 0 00-1.06-1.06L10 8.94 6.28 5.22z"
					/>
				</svg>
			</button>
		</div>

		<div class="flex flex-col md:flex-row w-full p-5 md:space-x-4 dark:text-gray-200">
			<div class=" flex flex-col w-full sm:flex-row sm:justify-center sm:space-x-6">
				<div class="flex flex-col space-y-3 w-full self-start">
					<div class="w-full flex justify-between items-center">
						<div class=" text-sm">{$i18n.t('Open new chat')}</div>

						<div class="flex space-x-1 text-xs">
							<div
								class=" h-fit py-1 px-2 flex items-center justify-center rounded border border-black/10 capitalize text-gray-600 dark:border-white/10 dark:text-gray-300"
							>
								Ctrl/⌘
							</div>

							<div
								class=" h-fit py-1 px-2 flex items-center justify-center rounded border border-black/10 capitalize text-gray-600 dark:border-white/10 dark:text-gray-300"
							>
								Shift
							</div>

							<div
								class=" h-fit py-1 px-2 flex items-center justify-center rounded border border-black/10 capitalize text-gray-600 dark:border-white/10 dark:text-gray-300"
							>
								O
							</div>
						</div>
					</div>

					<div class="w-full flex justify-between items-center">
						<div class=" text-sm">{$i18n.t('Focus chat input')}</div>

						<div class="flex space-x-1 text-xs">
							<div
								class=" h-fit py-1 px-2 flex items-center justify-center rounded border border-black/10 capitalize text-gray-600 dark:border-white/10 dark:text-gray-300"
							>
								Shift
							</div>

							<div
								class=" h-fit py-1 px-2 flex items-center justify-center rounded border border-black/10 capitalize text-gray-600 dark:border-white/10 dark:text-gray-300"
							>
								Esc
							</div>
						</div>
					</div>

					<div class="w-full flex justify-between items-center">
						<div class=" text-sm">{$i18n.t('Copy last code block')}</div>

						<div class="flex space-x-1 text-xs">
							<div
								class=" h-fit py-1 px-2 flex items-center justify-center rounded border border-black/10 capitalize text-gray-600 dark:border-white/10 dark:text-gray-300"
							>
								Ctrl/⌘
							</div>

							<div
								class=" h-fit py-1 px-2 flex items-center justify-center rounded border border-black/10 capitalize text-gray-600 dark:border-white/10 dark:text-gray-300"
							>
								Shift
							</div>

							<div
								class=" h-fit py-1 px-2 flex items-center justify-center rounded border border-black/10 capitalize text-gray-600 dark:border-white/10 dark:text-gray-300"
							>
								;
							</div>
						</div>
					</div>

					<div class="w-full flex justify-between items-center">
						<div class=" text-sm">{$i18n.t('Copy last response')}</div>

						<div class="flex space-x-1 text-xs">
							<div
								class=" h-fit py-1 px-2 flex items-center justify-center rounded border border-black/10 capitalize text-gray-600 dark:border-white/10 dark:text-gray-300"
							>
								Ctrl/⌘
							</div>

							<div
								class=" h-fit py-1 px-2 flex items-center justify-center rounded border border-black/10 capitalize text-gray-600 dark:border-white/10 dark:text-gray-300"
							>
								Shift
							</div>

							<div
								class=" h-fit py-1 px-2 flex items-center justify-center rounded border border-black/10 capitalize text-gray-600 dark:border-white/10 dark:text-gray-300"
							>
								C
							</div>
						</div>
					</div>
				</div>

				<div class="flex flex-col space-y-3 w-full self-start">
					<div class="w-full flex justify-between items-center">
						<div class=" text-sm">{$i18n.t('Toggle settings')}</div>

						<div class="flex space-x-1 text-xs">
							<div
								class=" h-fit py-1 px-2 flex items-center justify-center rounded border border-black/10 capitalize text-gray-600 dark:border-white/10 dark:text-gray-300"
							>
								Ctrl/⌘
							</div>
							<div
								class=" h-fit py-1 px-2 flex items-center justify-center rounded border border-black/10 capitalize text-gray-600 dark:border-white/10 dark:text-gray-300"
							>
								.
							</div>
						</div>
					</div>

					<div class="w-full flex justify-between items-center">
						<div class=" text-sm">{$i18n.t('Toggle sidebar')}</div>

						<div class="flex space-x-1 text-xs">
							<div
								class=" h-fit py-1 px-2 flex items-center justify-center rounded border border-black/10 capitalize text-gray-600 dark:border-white/10 dark:text-gray-300"
							>
								Ctrl/⌘
							</div>

							<div
								class=" h-fit py-1 px-2 flex items-center justify-center rounded border border-black/10 capitalize text-gray-600 dark:border-white/10 dark:text-gray-300"
							>
								Shift
							</div>

							<div
								class=" h-fit py-1 px-2 flex items-center justify-center rounded border border-black/10 capitalize text-gray-600 dark:border-white/10 dark:text-gray-300"
							>
								S
							</div>
						</div>
					</div>

					<div class="w-full flex justify-between items-center">
						<div class=" text-sm">{$i18n.t('Delete chat')}</div>

						<div class="flex space-x-1 text-xs">
							<div
								class=" h-fit py-1 px-2 flex items-center justify-center rounded border border-black/10 capitalize text-gray-600 dark:border-white/10 dark:text-gray-300"
							>
								Ctrl/⌘
							</div>
							<div
								class=" h-fit py-1 px-2 flex items-center justify-center rounded border border-black/10 capitalize text-gray-600 dark:border-white/10 dark:text-gray-300"
							>
								Shift
							</div>

							<div
								class=" h-fit py-1 px-2 flex items-center justify-center rounded border border-black/10 capitalize text-gray-600 dark:border-white/10 dark:text-gray-300"
							>
								⌫
							</div>
						</div>
					</div>

					<div class="w-full flex justify-between items-center">
						<div class=" text-sm">{$i18n.t('Show shortcuts')}</div>

						<div class="flex space-x-1 text-xs">
							<div
								class=" h-fit py-1 px-2 flex items-center justify-center rounded border border-black/10 capitalize text-gray-600 dark:border-white/10 dark:text-gray-300"
							>
								Ctrl/⌘
							</div>

							<div
								class=" h-fit py-1 px-2 flex items-center justify-center rounded border border-black/10 capitalize text-gray-600 dark:border-white/10 dark:text-gray-300"
							>
								/
							</div>
						</div>
					</div>
				</div>
			</div>
		</div>

<<<<<<< HEAD
		<div class=" flex justify-between dark:text-gray-300 px-5 pt-4">
			<div class=" text-lg font-medium self-center">{$i18n.t('Symbol startup prompt')}</div>
=======
		<div class=" flex justify-between dark:text-gray-300 px-5">
			<div class=" text-lg font-medium self-center">{$i18n.t('Input commands')}</div>
>>>>>>> 90503be2
		</div>

		<div class="flex flex-col md:flex-row w-full p-5 md:space-x-4 dark:text-gray-200">
			<div class=" flex flex-col w-full sm:flex-row sm:justify-center sm:space-x-6">
				<div class="flex flex-col space-y-3 w-full self-start">
					<div class="w-full flex justify-between items-center">
<<<<<<< HEAD
						<div class=" text-sm">{$i18n.t('Symbol startup prompt to activate RAG')}</div>
=======
						<div class=" text-sm">
							{$i18n.t('Attach file')}
						</div>
>>>>>>> 90503be2

						<div class="flex space-x-1 text-xs">
							<div
								class=" h-fit py-1 px-2 flex items-center justify-center rounded border border-black/10 capitalize text-gray-600 dark:border-white/10 dark:text-gray-300"
							>
								#
							</div>
						</div>
					</div>

					<div class="w-full flex justify-between items-center">
<<<<<<< HEAD
						<div class=" text-sm">{$i18n.t('Symbol startup prompt to activate Chat Prompts')}</div>
=======
						<div class=" text-sm">
							{$i18n.t('Add custom prompt')}
						</div>
>>>>>>> 90503be2

						<div class="flex space-x-1 text-xs">
							<div
								class=" h-fit py-1 px-2 flex items-center justify-center rounded border border-black/10 capitalize text-gray-600 dark:border-white/10 dark:text-gray-300"
							>
								/
							</div>
						</div>
					</div>

					<div class="w-full flex justify-between items-center">
						<div class=" text-sm">
<<<<<<< HEAD
							{$i18n.t('Symbol startup prompt to activate Specific Models')}
=======
							{$i18n.t('Select model')}
>>>>>>> 90503be2
						</div>

						<div class="flex space-x-1 text-xs">
							<div
								class=" h-fit py-1 px-2 flex items-center justify-center rounded border border-black/10 capitalize text-gray-600 dark:border-white/10 dark:text-gray-300"
							>
								@
							</div>
						</div>
					</div>
				</div>
			</div>
		</div>
	</div>
</Modal>

<style>
	input::-webkit-outer-spin-button,
	input::-webkit-inner-spin-button {
		/* display: none; <- Crashes Chrome on hover */
		-webkit-appearance: none;
		margin: 0; /* <-- Apparently some margin are still there even though it's hidden */
	}

	.tabs::-webkit-scrollbar {
		display: none; /* for Chrome, Safari and Opera */
	}

	.tabs {
		-ms-overflow-style: none; /* IE and Edge */
		scrollbar-width: none; /* Firefox */
	}

	input[type='number'] {
		-moz-appearance: textfield; /* Firefox */
	}
</style><|MERGE_RESOLUTION|>--- conflicted
+++ resolved
@@ -210,26 +210,17 @@
 			</div>
 		</div>
 
-<<<<<<< HEAD
-		<div class=" flex justify-between dark:text-gray-300 px-5 pt-4">
-			<div class=" text-lg font-medium self-center">{$i18n.t('Symbol startup prompt')}</div>
-=======
 		<div class=" flex justify-between dark:text-gray-300 px-5">
 			<div class=" text-lg font-medium self-center">{$i18n.t('Input commands')}</div>
->>>>>>> 90503be2
 		</div>
 
 		<div class="flex flex-col md:flex-row w-full p-5 md:space-x-4 dark:text-gray-200">
 			<div class=" flex flex-col w-full sm:flex-row sm:justify-center sm:space-x-6">
 				<div class="flex flex-col space-y-3 w-full self-start">
 					<div class="w-full flex justify-between items-center">
-<<<<<<< HEAD
-						<div class=" text-sm">{$i18n.t('Symbol startup prompt to activate RAG')}</div>
-=======
 						<div class=" text-sm">
 							{$i18n.t('Attach file')}
 						</div>
->>>>>>> 90503be2
 
 						<div class="flex space-x-1 text-xs">
 							<div
@@ -241,13 +232,9 @@
 					</div>
 
 					<div class="w-full flex justify-between items-center">
-<<<<<<< HEAD
-						<div class=" text-sm">{$i18n.t('Symbol startup prompt to activate Chat Prompts')}</div>
-=======
 						<div class=" text-sm">
 							{$i18n.t('Add custom prompt')}
 						</div>
->>>>>>> 90503be2
 
 						<div class="flex space-x-1 text-xs">
 							<div
@@ -260,11 +247,7 @@
 
 					<div class="w-full flex justify-between items-center">
 						<div class=" text-sm">
-<<<<<<< HEAD
-							{$i18n.t('Symbol startup prompt to activate Specific Models')}
-=======
 							{$i18n.t('Select model')}
->>>>>>> 90503be2
 						</div>
 
 						<div class="flex space-x-1 text-xs">
