<script lang="ts">
	import { v4 as uuidv4 } from 'uuid';
	import { chats, config, settings, user as _user, mobile, currentChatPage } from '$lib/stores';
	import { tick, getContext, onMount } from 'svelte';

	import { toast } from 'svelte-sonner';
	import { getChatList, updateChatById } from '$lib/apis/chats';

	import Placeholder from './Messages/Placeholder.svelte';
<<<<<<< HEAD
	import Spinner from '../common/Spinner.svelte';
	import { imageGenerations } from '$lib/apis/images';
	import { copyToClipboard, findWordIndices } from '$lib/utils';
	import CompareMessages from './Messages/CompareMessages.svelte';
	import { stringify } from 'postcss';
=======
	import Message from './Messages/Message.svelte';
	import Loader from '../common/Loader.svelte';
	import Spinner from '../common/Spinner.svelte';
>>>>>>> c0738cef

	const i18n = getContext('i18n');

	export let chatId = '';
	export let user = $_user;

	export let prompt;
	export let history = {};
	export let selectedModels;

	let messages = [];

	export let sendPrompt: Function;
	export let continueResponse: Function;
	export let regenerateResponse: Function;
	export let chatActionHandler: Function;
	export let showMessage: Function = () => {};

	export let readOnly = false;

	export let bottomPadding = false;
	export let autoScroll;

	let messagesCount = 20;
	let messagesLoading = false;

	const loadMoreMessages = async () => {
		// scroll slightly down to disable continuous loading
		const element = document.getElementById('messages-container');
		element.scrollTop = element.scrollTop + 100;

		messagesLoading = true;
		messagesCount += 20;

		await tick();

		messagesLoading = false;
	};

	$: if (history.currentId) {
		let _messages = [];

		let message = history.messages[history.currentId];
		while (message && _messages.length <= messagesCount) {
			_messages.unshift({ ...message });
			message = message.parentId !== null ? history.messages[message.parentId] : null;
		}

		messages = _messages;
	} else {
		messages = [];
	}

	$: if (autoScroll && bottomPadding) {
		(async () => {
			await tick();
			scrollToBottom();
		})();
	}

	const scrollToBottom = () => {
		const element = document.getElementById('messages-container');
		element.scrollTop = element.scrollHeight;
	};

	const updateChatHistory = async () => {
		await tick();
		await updateChatById(localStorage.token, chatId, {
			history: history
		});

		currentChatPage.set(1);
		await chats.set(await getChatList(localStorage.token, $currentChatPage));
	};

	const showPreviousMessage = async (message) => {
		if (message.parentId !== null) {
			let messageId =
				history.messages[message.parentId].childrenIds[
					Math.max(history.messages[message.parentId].childrenIds.indexOf(message.id) - 1, 0)
				];

			if (message.id !== messageId) {
				let messageChildrenIds = history.messages[messageId].childrenIds;

				while (messageChildrenIds.length !== 0) {
					messageId = messageChildrenIds.at(-1);
					messageChildrenIds = history.messages[messageId].childrenIds;
				}

				history.currentId = messageId;
			}
		} else {
			let childrenIds = Object.values(history.messages)
				.filter((message) => message.parentId === null)
				.map((message) => message.id);
			let messageId = childrenIds[Math.max(childrenIds.indexOf(message.id) - 1, 0)];

			if (message.id !== messageId) {
				let messageChildrenIds = history.messages[messageId].childrenIds;

				while (messageChildrenIds.length !== 0) {
					messageId = messageChildrenIds.at(-1);
					messageChildrenIds = history.messages[messageId].childrenIds;
				}

				history.currentId = messageId;
			}
		}

		await tick();

		if ($settings?.scrollOnBranchChange ?? true) {
			const element = document.getElementById('messages-container');
			autoScroll = element.scrollHeight - element.scrollTop <= element.clientHeight + 50;

			setTimeout(() => {
				scrollToBottom();
			}, 100);
		}
	};

	const showNextMessage = async (message) => {
		if (message.parentId !== null) {
			let messageId =
				history.messages[message.parentId].childrenIds[
					Math.min(
						history.messages[message.parentId].childrenIds.indexOf(message.id) + 1,
						history.messages[message.parentId].childrenIds.length - 1
					)
				];

			if (message.id !== messageId) {
				let messageChildrenIds = history.messages[messageId].childrenIds;

				while (messageChildrenIds.length !== 0) {
					messageId = messageChildrenIds.at(-1);
					messageChildrenIds = history.messages[messageId].childrenIds;
				}

				history.currentId = messageId;
			}
		} else {
			let childrenIds = Object.values(history.messages)
				.filter((message) => message.parentId === null)
				.map((message) => message.id);
			let messageId =
				childrenIds[Math.min(childrenIds.indexOf(message.id) + 1, childrenIds.length - 1)];

			if (message.id !== messageId) {
				let messageChildrenIds = history.messages[messageId].childrenIds;

				while (messageChildrenIds.length !== 0) {
					messageId = messageChildrenIds.at(-1);
					messageChildrenIds = history.messages[messageId].childrenIds;
				}

				history.currentId = messageId;
			}
		}

		await tick();

		if ($settings?.scrollOnBranchChange ?? true) {
			const element = document.getElementById('messages-container');
			autoScroll = element.scrollHeight - element.scrollTop <= element.clientHeight + 50;

			setTimeout(() => {
				scrollToBottom();
			}, 100);
		}
	};

	const rateMessage = async (messageId, rating) => {
		history.messages[messageId].annotation = {
			...history.messages[messageId].annotation,
			rating: rating
		};

		await updateChatHistory();
	};

	const editMessage = async (messageId, content, submit = true) => {
		if (history.messages[messageId].role === 'user') {
			if (submit) {
				// New user message
				let userPrompt = content;
				let userMessageId = uuidv4();

				let userMessage = {
					id: userMessageId,
					parentId: history.messages[messageId].parentId,
					childrenIds: [],
					role: 'user',
					content: userPrompt,
					...(history.messages[messageId].files && { files: history.messages[messageId].files }),
					models: selectedModels
				};

				let messageParentId = history.messages[messageId].parentId;

				if (messageParentId !== null) {
					history.messages[messageParentId].childrenIds = [
						...history.messages[messageParentId].childrenIds,
						userMessageId
					];
				}

				history.messages[userMessageId] = userMessage;
				history.currentId = userMessageId;

				await tick();
				await sendPrompt(userPrompt, userMessageId);
			} else {
				// Edit user message
				history.messages[messageId].content = content;
				await updateChatHistory();
			}
		} else {
			if (submit) {
				// New response message
				const responseMessageId = uuidv4();
				const message = history.messages[messageId];
				const parentId = message.parentId;

				const responseMessage = {
					...message,
					id: responseMessageId,
					parentId: parentId,
					childrenIds: [],
					content: content,
					timestamp: Math.floor(Date.now() / 1000) // Unix epoch
				};

				history.messages[responseMessageId] = responseMessage;
				history.currentId = responseMessageId;

				// Append messageId to childrenIds of parent message
				if (parentId !== null) {
					history.messages[parentId].childrenIds = [
						...history.messages[parentId].childrenIds,
						responseMessageId
					];
				}

				await updateChatHistory();
			} else {
				// Edit response message
				history.messages[messageId].originalContent = history.messages[messageId].content;
				history.messages[messageId].content = content;
				await updateChatHistory();
			}
		}
	};

	const deleteMessage = async (messageId) => {
		const messageToDelete = history.messages[messageId];
		const parentMessageId = messageToDelete.parentId;
		const childMessageIds = messageToDelete.childrenIds ?? [];

		// Collect all grandchildren
		const grandchildrenIds = childMessageIds.flatMap(
			(childId) => history.messages[childId]?.childrenIds ?? []
		);

		// Update parent's children
		if (parentMessageId && history.messages[parentMessageId]) {
			history.messages[parentMessageId].childrenIds = [
				...history.messages[parentMessageId].childrenIds.filter((id) => id !== messageId),
				...grandchildrenIds
			];
		}

		// Update grandchildren's parent
		grandchildrenIds.forEach((grandchildId) => {
			if (history.messages[grandchildId]) {
				history.messages[grandchildId].parentId = parentMessageId;
			}
		});

		// Delete the message and its children
		[messageId, ...childMessageIds].forEach((id) => {
			delete history.messages[id];
		});

		await tick();

		showMessage({ id: parentMessageId });

		// Update the chat
		await updateChatHistory();
	};
</script>

<div class="h-full flex">
	{#if Object.keys(history?.messages ?? {}).length == 0}
		<Placeholder
			modelIds={selectedModels}
			submitPrompt={async (p) => {
				let text = p;

				if (p.includes('{{CLIPBOARD}}')) {
					const clipboardText = await navigator.clipboard.readText().catch((err) => {
						toast.error($i18n.t('Failed to read clipboard contents'));
						return '{{CLIPBOARD}}';
					});

					text = p.replaceAll('{{CLIPBOARD}}', clipboardText);
				}

				prompt = text;

				await tick();

				const chatInputElement = document.getElementById('chat-textarea');
				if (chatInputElement) {
					prompt = p;

					chatInputElement.style.height = '';
					chatInputElement.style.height = Math.min(chatInputElement.scrollHeight, 200) + 'px';
					chatInputElement.focus();

					const words = findWordIndices(prompt);

					if (words.length > 0) {
						const word = words.at(0);
						chatInputElement.setSelectionRange(word?.startIndex, word.endIndex + 1);
					}
				}

				await tick();
			}}
		/>
	{:else}
		<div class="w-full pt-2">
			{#key chatId}
				<div class="w-full">
					{#if messages.at(0)?.parentId !== null}
						<Loader
							on:visible={(e) => {
								console.log('visible');
								if (!messagesLoading) {
									loadMoreMessages();
								}
							}}
						>
<<<<<<< HEAD
							{#if message.role === 'user'}
								<UserMessage
									on:delete={() => deleteMessageHandler(message.id)}
									{user}
									{readOnly}
									{message}
									isFirstMessage={messageIdx === 0}
									siblings={message.parentId !== null
										? (history.messages[message.parentId]?.childrenIds ?? [])
										: (Object.values(history.messages)
												.filter((message) => message.parentId === null)
												.map((message) => message.id) ?? [])}
									{confirmEditMessage}
									{showPreviousMessage}
									{showNextMessage}
									copyToClipboard={copyToClipboardWithToast}
								/>
							{:else if (history.messages[message.parentId]?.models?.length ?? 1) === 1}
								{#key message.id}
									<ResponseMessage
										{message}
										siblings={history.messages[message.parentId]?.childrenIds ?? []}
										isLastMessage={messageIdx + 1 === messages.length}
										{readOnly}
										{updateChatMessages}
										{confirmEditResponseMessage}
										{saveNewResponseMessage}
										{showPreviousMessage}
										{showNextMessage}
										{rateMessage}
										copyToClipboard={copyToClipboardWithToast}
										{continueGeneration}
										{regenerateResponse}
										on:action={async (e) => {
											console.log('action', e);
											if (typeof e.detail === 'string') {
												await chatActionHandler(chatId, e.detail, message.model, message.id);
											} else {
												const { id, event } = e.detail;
												await chatActionHandler(chatId, id, message.model, message.id, event);
											}
										}}
										on:save={async (e) => {
											console.log('save', e);

											const message = e.detail;
											history.messages[message.id] = message;
											await updateChatById(localStorage.token, chatId, {
												messages: messages,
												history: history
											});
										}}
									/>
								{/key}
							{:else}
								{#key message.parentId}
									<CompareMessages
										bind:history
										{messages}
										{readOnly}
										{chatId}
										parentMessage={history.messages[message.parentId]}
										{messageIdx}
										{updateChatMessages}
										{saveNewResponseMessage}
										{confirmEditResponseMessage}
										{rateMessage}
										copyToClipboard={copyToClipboardWithToast}
										{continueGeneration}
										{regenerateResponse}
										on:action={async (e) => {
											console.log('action', e);
											if (typeof e.detail === 'string') {
												await chatActionHandler(chatId, e.detail, message.model, message.id);
											} else {
												const { id, event } = e.detail;
												await chatActionHandler(chatId, id, message.model, message.id, event);
											}
										}}
										on:change={async () => {
											await updateChatById(localStorage.token, chatId, {
												messages: messages,
												history: history
											});

											if (autoScroll) {
												const element = document.getElementById('messages-container');
												autoScroll =
													element.scrollHeight - element.scrollTop <= element.clientHeight + 50;
												setTimeout(() => {
													scrollToBottom();
												}, 100);
											}
										}}
									/>
								{/key}
							{/if}
						</div>
					</div>
				{/each}

=======
							<div class="w-full flex justify-center py-1 text-xs animate-pulse items-center gap-2">
								<Spinner className=" size-4" />
								<div class=" ">Loading...</div>
							</div>
						</Loader>
					{/if}

					{#each messages as message, messageIdx (message.id)}
						<Message
							{chatId}
							bind:history
							messageId={message.id}
							idx={messageIdx}
							{user}
							{showPreviousMessage}
							{showNextMessage}
							{editMessage}
							{deleteMessage}
							{rateMessage}
							{regenerateResponse}
							{continueResponse}
							{mergeResponses}
							{updateChatHistory}
							{chatActionHandler}
							{readOnly}
							on:scroll={() => {
								if (autoScroll) {
									const element = document.getElementById('messages-container');
									autoScroll =
										element.scrollHeight - element.scrollTop <= element.clientHeight + 50;
									setTimeout(() => {
										scrollToBottom();
									}, 100);
								}
							}}
						/>
					{/each}
				</div>
				<div class="pb-12" />
>>>>>>> c0738cef
				{#if bottomPadding}
					<div class="  pb-6" />
				{/if}
			{/key}
		</div>
	{/if}
</div><|MERGE_RESOLUTION|>--- conflicted
+++ resolved
@@ -5,19 +5,12 @@
 
 	import { toast } from 'svelte-sonner';
 	import { getChatList, updateChatById } from '$lib/apis/chats';
+	import { copyToClipboard, findWordIndices } from '$lib/utils';
 
 	import Placeholder from './Messages/Placeholder.svelte';
-<<<<<<< HEAD
-	import Spinner from '../common/Spinner.svelte';
-	import { imageGenerations } from '$lib/apis/images';
-	import { copyToClipboard, findWordIndices } from '$lib/utils';
-	import CompareMessages from './Messages/CompareMessages.svelte';
-	import { stringify } from 'postcss';
-=======
 	import Message from './Messages/Message.svelte';
 	import Loader from '../common/Loader.svelte';
 	import Spinner from '../common/Spinner.svelte';
->>>>>>> c0738cef
 
 	const i18n = getContext('i18n');
 
@@ -33,6 +26,7 @@
 	export let sendPrompt: Function;
 	export let continueResponse: Function;
 	export let regenerateResponse: Function;
+	export let mergeResponses: Function;
 	export let chatActionHandler: Function;
 	export let showMessage: Function = () => {};
 
@@ -364,109 +358,6 @@
 								}
 							}}
 						>
-<<<<<<< HEAD
-							{#if message.role === 'user'}
-								<UserMessage
-									on:delete={() => deleteMessageHandler(message.id)}
-									{user}
-									{readOnly}
-									{message}
-									isFirstMessage={messageIdx === 0}
-									siblings={message.parentId !== null
-										? (history.messages[message.parentId]?.childrenIds ?? [])
-										: (Object.values(history.messages)
-												.filter((message) => message.parentId === null)
-												.map((message) => message.id) ?? [])}
-									{confirmEditMessage}
-									{showPreviousMessage}
-									{showNextMessage}
-									copyToClipboard={copyToClipboardWithToast}
-								/>
-							{:else if (history.messages[message.parentId]?.models?.length ?? 1) === 1}
-								{#key message.id}
-									<ResponseMessage
-										{message}
-										siblings={history.messages[message.parentId]?.childrenIds ?? []}
-										isLastMessage={messageIdx + 1 === messages.length}
-										{readOnly}
-										{updateChatMessages}
-										{confirmEditResponseMessage}
-										{saveNewResponseMessage}
-										{showPreviousMessage}
-										{showNextMessage}
-										{rateMessage}
-										copyToClipboard={copyToClipboardWithToast}
-										{continueGeneration}
-										{regenerateResponse}
-										on:action={async (e) => {
-											console.log('action', e);
-											if (typeof e.detail === 'string') {
-												await chatActionHandler(chatId, e.detail, message.model, message.id);
-											} else {
-												const { id, event } = e.detail;
-												await chatActionHandler(chatId, id, message.model, message.id, event);
-											}
-										}}
-										on:save={async (e) => {
-											console.log('save', e);
-
-											const message = e.detail;
-											history.messages[message.id] = message;
-											await updateChatById(localStorage.token, chatId, {
-												messages: messages,
-												history: history
-											});
-										}}
-									/>
-								{/key}
-							{:else}
-								{#key message.parentId}
-									<CompareMessages
-										bind:history
-										{messages}
-										{readOnly}
-										{chatId}
-										parentMessage={history.messages[message.parentId]}
-										{messageIdx}
-										{updateChatMessages}
-										{saveNewResponseMessage}
-										{confirmEditResponseMessage}
-										{rateMessage}
-										copyToClipboard={copyToClipboardWithToast}
-										{continueGeneration}
-										{regenerateResponse}
-										on:action={async (e) => {
-											console.log('action', e);
-											if (typeof e.detail === 'string') {
-												await chatActionHandler(chatId, e.detail, message.model, message.id);
-											} else {
-												const { id, event } = e.detail;
-												await chatActionHandler(chatId, id, message.model, message.id, event);
-											}
-										}}
-										on:change={async () => {
-											await updateChatById(localStorage.token, chatId, {
-												messages: messages,
-												history: history
-											});
-
-											if (autoScroll) {
-												const element = document.getElementById('messages-container');
-												autoScroll =
-													element.scrollHeight - element.scrollTop <= element.clientHeight + 50;
-												setTimeout(() => {
-													scrollToBottom();
-												}, 100);
-											}
-										}}
-									/>
-								{/key}
-							{/if}
-						</div>
-					</div>
-				{/each}
-
-=======
 							<div class="w-full flex justify-center py-1 text-xs animate-pulse items-center gap-2">
 								<Spinner className=" size-4" />
 								<div class=" ">Loading...</div>
@@ -506,7 +397,6 @@
 					{/each}
 				</div>
 				<div class="pb-12" />
->>>>>>> c0738cef
 				{#if bottomPadding}
 					<div class="  pb-6" />
 				{/if}
