--- conflicted
+++ resolved
@@ -566,11 +566,8 @@
 	"You have shared this chat": "U heeft dit gesprek gedeeld",
 	"You're a helpful assistant.": "Jij bent een behulpzame assistent.",
 	"You're now logged in.": "Je bent nu ingelogd.",
-<<<<<<< HEAD
 	"Model Status": "Model Status",
-=======
 	"Your account status is currently pending activation.": "",
->>>>>>> 96a004d4
 	"Youtube": "Youtube",
 	"Youtube Loader Settings": "Youtube-laderinstellingen"
 }