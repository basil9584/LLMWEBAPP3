--- conflicted
+++ resolved
@@ -49,12 +49,8 @@
 	"Allow Voice Interruption in Call": "允許在通話中打斷語音",
 	"alphanumeric characters and hyphens": "英文字母、數字和連字號",
 	"Already have an account?": "已經有帳號了嗎？",
-<<<<<<< HEAD
-	"an assistant": "助手",
+	"an assistant": "一位助手",
 	"An error occurred while processing files.": "",
-=======
-	"an assistant": "一位助手",
->>>>>>> 92861d09
 	"and": "和",
 	"and create a new shared link.": "並建立新的共用連結。",
 	"API Base URL": "API 基礎 URL",
@@ -243,15 +239,10 @@
 	"Enter Google PSE Engine Id": "輸入 Google PSE 引擎 ID",
 	"Enter Image Size (e.g. 512x512)": "輸入圖片大小（例如：512x512）",
 	"Enter language codes": "輸入語言代碼",
-<<<<<<< HEAD
 	"Enter Max File Count": "",
 	"Enter Max File Size(MB)": "",
-	"Enter model tag (e.g. {{modelTag}})": "輸入模型標籤（例如 {{modelTag}}）",
-	"Enter Number of Steps (e.g. 50)": "輸入步數（例如 50）",
-=======
 	"Enter model tag (e.g. {{modelTag}})": "輸入模型標籤（例如：{{modelTag}}）",
 	"Enter Number of Steps (e.g. 50)": "輸入步驟數（例如：50）",
->>>>>>> 92861d09
 	"Enter Score": "輸入分數",
 	"Enter Searxng Query URL": "輸入 SearXNG 查詢 URL",
 	"Enter Serper API Key": "輸入 Serper API 金鑰",
@@ -290,16 +281,9 @@
 	"File": "檔案",
 	"File Mode": "檔案模式",
 	"File not found.": "找不到檔案。",
-<<<<<<< HEAD
 	"File size exceeds the limit of {{size}}MB": "",
-	"Files": "",
-	"Filter is now globally disabled": "",
-	"Filter is now globally enabled": "",
-=======
-	"Files": "檔案",
 	"Filter is now globally disabled": "篩選器現在已全域停用",
 	"Filter is now globally enabled": "篩選器現在已全域啟用",
->>>>>>> 92861d09
 	"Filters": "篩選器",
 	"Fingerprint spoofing detected: Unable to use initials as avatar. Defaulting to default profile image.": "偵測到指紋偽造：無法使用姓名縮寫作為大頭貼。將預設為預設個人檔案圖片。",
 	"Fluidly stream large external response chunks": "流暢地串流大型外部回應區塊",
@@ -384,15 +368,10 @@
 	"Manage Ollama Models": "管理 Ollama 模型",
 	"Manage Pipelines": "管理管線",
 	"March": "3 月",
-<<<<<<< HEAD
 	"Max File Count": "",
 	"Max File Size(MB)": "",
-	"Max Tokens (num_predict)": "最大 Token（num_predict）",
-	"Maximum of 3 models can be downloaded simultaneously. Please try again later.": "最多可以同時下載 3 個模型。請稍後再試。",
-=======
 	"Max Tokens (num_predict)": "最大 token 數（num_predict）",
 	"Maximum of 3 models can be downloaded simultaneously. Please try again later.": "最多可同時下載 3 個模型。請稍後再試。",
->>>>>>> 92861d09
 	"May": "5 月",
 	"Memories accessible by LLMs will be shown here.": "可被大型語言模型存取的記憶將顯示在這裡。",
 	"Memory": "記憶",
