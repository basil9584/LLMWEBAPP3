--- conflicted
+++ resolved
@@ -290,11 +290,7 @@
 	"File": "",
 	"File Mode": "Način datoteke",
 	"File not found.": "Datoteka nije pronađena.",
-<<<<<<< HEAD
-	"Filter": "",
-=======
 	"File size should not exceed {{maxSize}} MB.": "",
->>>>>>> 693dc310
 	"Files": "",
 	"Filter is now globally disabled": "",
 	"Filter is now globally enabled": "",
